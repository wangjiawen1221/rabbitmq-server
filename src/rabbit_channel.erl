%%   The contents of this file are subject to the Mozilla Public Licenses
%%   Version 1.1 (the "License"); you may not use this file except in
%%   compliance with the License. You may obtain a copy of the License at
%%   http://www.mozilla.org/MPL/
%%
%%   Software distributed under the License is distributed on an "AS IS"
%%   basis, WITHOUT WARRANTY OF ANY KIND, either express or implied. See the
%%   License for the specific language governing rights and limitations
%%   under the License.
%%
%%   The Original Code is RabbitMQ.
%%
%%   The Initial Developers of the Original Code are LShift Ltd,
%%   Cohesive Financial Technologies LLC, and Rabbit Technologies Ltd.
%%
%%   Portions created before 22-Nov-2008 00:00:00 GMT by LShift Ltd,
%%   Cohesive Financial Technologies LLC, or Rabbit Technologies Ltd
%%   are Copyright (C) 2007-2008 LShift Ltd, Cohesive Financial
%%   Technologies LLC, and Rabbit Technologies Ltd.
%%
%%   Portions created by LShift Ltd are Copyright (C) 2007-2009 LShift
%%   Ltd. Portions created by Cohesive Financial Technologies LLC are
%%   Copyright (C) 2007-2009 Cohesive Financial Technologies
%%   LLC. Portions created by Rabbit Technologies Ltd are Copyright
%%   (C) 2007-2009 Rabbit Technologies Ltd.
%%
%%   All Rights Reserved.
%%
%%   Contributor(s): ______________________________________.
%%

-module(rabbit_channel).
-include("rabbit_framing.hrl").
-include("rabbit.hrl").

-behaviour(gen_server2).

-export([start_link/4, do/2, do/3, shutdown/1]).
-export([send_command/2, deliver/4, conserve_memory/2]).

-export([init/1, terminate/2, code_change/3, handle_call/3, handle_cast/2, handle_info/2]).

-record(ch, {state, reader_pid, writer_pid, limiter_pid,
             transaction_id, tx_participants, next_tag,
             uncommitted_ack_q, unacked_message_q,
             username, virtual_host,
             most_recently_declared_queue, consumer_mapping}).

-define(HIBERNATE_AFTER, 1000).

%%----------------------------------------------------------------------------

-ifdef(use_specs).

-spec(start_link/4 :: (pid(), pid(), username(), vhost()) -> pid()).
-spec(do/2 :: (pid(), amqp_method()) -> 'ok').
-spec(do/3 :: (pid(), amqp_method(), maybe(content())) -> 'ok').
-spec(shutdown/1 :: (pid()) -> 'ok').
-spec(send_command/2 :: (pid(), amqp_method()) -> 'ok').
-spec(deliver/4 :: (pid(), ctag(), bool(), msg()) -> 'ok').
-spec(conserve_memory/2 :: (pid(), bool()) -> 'ok').

-endif.

%%----------------------------------------------------------------------------

start_link(ReaderPid, WriterPid, Username, VHost) ->
    {ok, Pid} = gen_server2:start_link(
                  ?MODULE, [ReaderPid, WriterPid, Username, VHost], []),
    Pid.

do(Pid, Method) ->
    do(Pid, Method, none).

do(Pid, Method, Content) ->
    gen_server2:cast(Pid, {method, Method, Content}).

shutdown(Pid) ->
    gen_server2:cast(Pid, terminate).

send_command(Pid, Msg) ->
    gen_server2:cast(Pid,  {command, Msg}).

deliver(Pid, ConsumerTag, AckRequired, Msg) ->
    gen_server2:cast(Pid, {deliver, ConsumerTag, AckRequired, Msg}).

conserve_memory(Pid, Conserve) ->
    gen_server2:cast(Pid, {conserve_memory, Conserve}).

%%---------------------------------------------------------------------------

init([ReaderPid, WriterPid, Username, VHost]) ->
    process_flag(trap_exit, true),
    link(WriterPid),
    rabbit_alarm:register(self(), {?MODULE, conserve_memory, []}),
    {ok, #ch{state                   = starting,
             reader_pid              = ReaderPid,
             writer_pid              = WriterPid,
             limiter_pid             = undefined,
             transaction_id          = none,
             tx_participants         = sets:new(),
             next_tag                = 1,
             uncommitted_ack_q       = queue:new(),
             unacked_message_q       = queue:new(),
             username                = Username,
             virtual_host            = VHost,
             most_recently_declared_queue = <<>>,
             consumer_mapping        = dict:new()}}.

handle_call(_Request, _From, State) ->
    noreply(State).

handle_cast({method, Method, Content}, State) ->
    try handle_method(Method, Content, State) of
        {reply, Reply, NewState} ->
            ok = rabbit_writer:send_command(NewState#ch.writer_pid, Reply),
            noreply(NewState);
        {noreply, NewState} ->
            noreply(NewState);
        stop ->
            {stop, normal, State#ch{state = terminating}}
    catch
        exit:{amqp, Error, Explanation, none} ->
            {stop, {amqp, Error, Explanation,
                    rabbit_misc:method_record_type(Method)}, State};
        exit:normal ->
            {stop, normal, State};
        _:Reason ->
            {stop, {Reason, erlang:get_stacktrace()}, State}
    end;

handle_cast(terminate, State) ->
    {stop, normal, State};

handle_cast({command, Msg}, State = #ch{writer_pid = WriterPid}) ->
    ok = rabbit_writer:send_command(WriterPid, Msg),
    noreply(State);

handle_cast({deliver, ConsumerTag, AckRequired, Msg},
            State = #ch{writer_pid = WriterPid,
                        next_tag = DeliveryTag}) ->
    State1 = lock_message(AckRequired, {DeliveryTag, ConsumerTag, Msg}, State),
    ok = internal_deliver(WriterPid, true, ConsumerTag, DeliveryTag, Msg),
    noreply(State1#ch{next_tag = DeliveryTag + 1});

<<<<<<< HEAD
handle_message({conserve_memory, Conserve}, State) ->
    ok = clear_permission_cache(),
=======
handle_cast({conserve_memory, Conserve}, State) ->
>>>>>>> d1a74d97
    ok = rabbit_writer:send_command(
           State#ch.writer_pid, #'channel.flow'{active = not(Conserve)}),
    noreply(State).

handle_info({'EXIT', _Pid, Reason}, State) ->
    {stop, Reason, State};

handle_info(timeout, State) ->
    %% TODO: Once we drop support for R11B-5, we can change this to
    %% {noreply, State, hibernate};
    proc_lib:hibernate(gen_server2, enter_loop, [?MODULE, [], State]).

terminate(_Reason, #ch{writer_pid = WriterPid, limiter_pid = LimiterPid,
                       state = terminating}) ->
    rabbit_writer:shutdown(WriterPid),
    rabbit_limiter:shutdown(LimiterPid);

terminate(Reason, State = #ch{writer_pid = WriterPid,
                              limiter_pid = LimiterPid}) ->
    Res = notify_queues(internal_rollback(State)),
    case Reason of
        normal -> ok = Res;
        _      -> ok
    end,
    rabbit_writer:shutdown(WriterPid),
    rabbit_limiter:shutdown(LimiterPid).

code_change(_OldVsn, State, _Extra) ->
    {ok, State}.

%%---------------------------------------------------------------------------

noreply(NewState) -> {noreply, NewState, ?HIBERNATE_AFTER}.

return_ok(State, true, _Msg)  -> {noreply, State};
return_ok(State, false, Msg)  -> {reply, Msg, State}.

ok_msg(true, _Msg) -> undefined;
ok_msg(false, Msg) -> Msg.

return_queue_declare_ok(State, NoWait, Q) ->
    NewState = State#ch{most_recently_declared_queue =
                        (Q#amqqueue.name)#resource.name},
    case NoWait of
        true  -> {noreply, NewState};
        false ->
            {ok, ActualName, MessageCount, ConsumerCount} =
                rabbit_misc:with_exit_handler(
                  fun () -> {ok, Q#amqqueue.name, 0, 0} end,
                  fun () -> rabbit_amqqueue:stat(Q) end),
            Reply = #'queue.declare_ok'{queue = ActualName#resource.name,
                                        message_count = MessageCount,
                                        consumer_count = ConsumerCount},
            {reply, Reply, NewState}
    end.

check_resource_access(Username, Resource, Perm, PermIndex) ->
    K = {resource_permission, Resource, Perm},
    %% TODO: we may want to make the cache bounded
    case get(K) of
        undefined -> R = rabbit_access_control:check_resource_access(
                           Username, Resource, PermIndex),
                     put(K, R),
                     R;
        Other     -> Other
    end.

clear_permission_cache() ->
    [erase(R) || R = {resource_permission, _, _} <- get()],
    ok.

check_configuration_permitted(Resource, #ch{ username = Username}) ->
    check_resource_access(Username, Resource, configuration,
                          #permission.configuration).

check_messaging_permitted(Resource, #ch{ username = Username}) ->
    check_resource_access(Username, Resource, messaging,
                          #permission.messaging).

expand_queue_name_shortcut(<<>>, #ch{ most_recently_declared_queue = <<>> }) ->
    rabbit_misc:protocol_error(
      not_allowed, "no previously declared queue", []);
expand_queue_name_shortcut(<<>>, #ch{ virtual_host = VHostPath,
                                      most_recently_declared_queue = MRDQ }) ->
    rabbit_misc:r(VHostPath, queue, MRDQ);
expand_queue_name_shortcut(QueueNameBin, #ch{ virtual_host = VHostPath }) ->
    rabbit_misc:r(VHostPath, queue, QueueNameBin).

expand_routing_key_shortcut(<<>>, <<>>,
                            #ch{ most_recently_declared_queue = <<>> }) ->
    rabbit_misc:protocol_error(
      not_allowed, "no previously declared queue", []);
expand_routing_key_shortcut(<<>>, <<>>,
                            #ch{ most_recently_declared_queue = MRDQ }) ->
    MRDQ;
expand_routing_key_shortcut(_QueueNameBin, RoutingKey, _State) ->
    RoutingKey.

die_precondition_failed(Fmt, Params) ->
    %% FIXME: 406 should be replaced with precondition_failed when we
    %% move to AMQP spec >=8.1
    rabbit_misc:protocol_error({false, 406, <<"PRECONDITION_FAILED">>},
                               Fmt, Params).

%% check that an exchange/queue name does not contain the reserved
%% "amq."  prefix.
%%
%% One, quite reasonable, interpretation of the spec, taken by the
%% QPid M1 Java client, is that the exclusion of "amq." prefixed names
%% only applies on actual creation, and not in the cases where the
%% entity already exists. This is how we use this function in the code
%% below. However, AMQP JIRA 123 changes that in 0-10, and possibly
%% 0-9SP1, making it illegal to attempt to declare an exchange/queue
%% with an amq.* name when passive=false. So this will need
%% revisiting.
%%
%% TODO: enforce other constraints on name. See AMQP JIRA 69.
check_name(Kind, NameBin = <<"amq.", _/binary>>) ->
    rabbit_misc:protocol_error(
      access_refused,
      "~s name '~s' contains reserved prefix 'amq.*'",[Kind, NameBin]);
check_name(_Kind, NameBin) ->
    NameBin.

handle_method(#'channel.open'{}, _, State = #ch{state = starting}) ->
    {reply, #'channel.open_ok'{}, State#ch{state = running}};

handle_method(#'channel.open'{}, _, _State) ->
    rabbit_misc:protocol_error(
      command_invalid, "second 'channel.open' seen", []);

handle_method(_Method, _, #ch{state = starting}) ->
    rabbit_misc:protocol_error(channel_error, "expected 'channel.open'", []);

handle_method(#'channel.close'{}, _, State = #ch{writer_pid = WriterPid}) ->
    ok = notify_queues(internal_rollback(State)),
    ok = rabbit_writer:send_command(WriterPid, #'channel.close_ok'{}),
    stop;

handle_method(#'access.request'{},_, State) ->
    {reply, #'access.request_ok'{ticket = 1}, State};

handle_method(#'basic.publish'{exchange = ExchangeNameBin,
                               routing_key = RoutingKey,
                               mandatory = Mandatory,
                               immediate = Immediate},
              Content, State = #ch{ virtual_host = VHostPath}) ->
    ExchangeName = rabbit_misc:r(VHostPath, exchange, ExchangeNameBin),
    check_messaging_permitted(ExchangeName, State),
    Exchange = rabbit_exchange:lookup_or_die(ExchangeName),
    %% We decode the content's properties here because we're almost
    %% certain to want to look at delivery-mode and priority.
    DecodedContent = rabbit_binary_parser:ensure_content_decoded(Content),
    PersistentKey = case is_message_persistent(DecodedContent) of
                        true  -> rabbit_misc:guid();
                        false -> none
                    end,
    {noreply, publish(Mandatory, Immediate,
                      #basic_message{exchange_name  = ExchangeName,
                                     routing_key    = RoutingKey,
                                     content        = DecodedContent,
                                     persistent_key = PersistentKey},
                      rabbit_exchange:route(Exchange, RoutingKey, DecodedContent), State)};

handle_method(#'basic.ack'{delivery_tag = DeliveryTag,
                           multiple = Multiple},
              _, State = #ch{transaction_id = TxnKey,
                             next_tag = NextDeliveryTag,
                             unacked_message_q = UAMQ}) ->
    if DeliveryTag >= NextDeliveryTag ->
            rabbit_misc:protocol_error(
              command_invalid, "unknown delivery tag ~w", [DeliveryTag]);
       true -> ok
    end,
    {Acked, Remaining} = collect_acks(UAMQ, DeliveryTag, Multiple),
    Participants = ack(TxnKey, Acked),
    {noreply, case TxnKey of
                  none -> ok = notify_limiter(State#ch.limiter_pid, Acked),
                          State#ch{unacked_message_q = Remaining};
                  _    -> NewUAQ = queue:join(State#ch.uncommitted_ack_q,
                                              Acked),
                          add_tx_participants(
                            Participants,
                            State#ch{unacked_message_q = Remaining,
                                     uncommitted_ack_q = NewUAQ})
              end};

handle_method(#'basic.get'{queue = QueueNameBin,
                           no_ack = NoAck},
              _, State = #ch{ writer_pid = WriterPid,
                              next_tag = DeliveryTag }) ->
    QueueName = expand_queue_name_shortcut(QueueNameBin, State),
    check_messaging_permitted(QueueName, State),
    case rabbit_amqqueue:with_or_die(
           QueueName,
           fun (Q) -> rabbit_amqqueue:basic_get(Q, self(), NoAck) end) of
        {ok, MessageCount,
         Msg = {_QName, _QPid, _MsgId, Redelivered,
                #basic_message{exchange_name = ExchangeName,
                               routing_key = RoutingKey,
                               content = Content}}} ->
            State1 = lock_message(not(NoAck), {DeliveryTag, none, Msg}, State),
            ok = rabbit_writer:send_command(
                   WriterPid,
                   #'basic.get_ok'{delivery_tag = DeliveryTag,
                                   redelivered = Redelivered,
                                   exchange = ExchangeName#resource.name,
                                   routing_key = RoutingKey,
                                   message_count = MessageCount},
                   Content),
            {noreply, State1#ch{next_tag = DeliveryTag + 1}};
        empty ->
            {reply, #'basic.get_empty'{cluster_id = <<>>}, State}
    end;

handle_method(#'basic.consume'{queue = QueueNameBin,
                               consumer_tag = ConsumerTag,
                               no_local = _, % FIXME: implement
                               no_ack = NoAck,
                               exclusive = ExclusiveConsume,
                               nowait = NoWait},
              _, State = #ch{ reader_pid = ReaderPid,
                              limiter_pid = LimiterPid,
                              consumer_mapping = ConsumerMapping }) ->
    case dict:find(ConsumerTag, ConsumerMapping) of
        error ->
            QueueName = expand_queue_name_shortcut(QueueNameBin, State),
            check_messaging_permitted(QueueName, State),
            ActualConsumerTag =
                case ConsumerTag of
                    <<>>  -> rabbit_misc:binstring_guid("amq.ctag");
                    Other -> Other
                end,

            %% In order to ensure that the consume_ok gets sent before
            %% any messages are sent to the consumer, we get the queue
            %% process to send the consume_ok on our behalf.
            case rabbit_amqqueue:with_or_die(
                   QueueName,
                   fun (Q) ->
                           rabbit_amqqueue:basic_consume(
                             Q, NoAck, ReaderPid, self(), LimiterPid,
                             ActualConsumerTag, ExclusiveConsume,
                             ok_msg(NoWait, #'basic.consume_ok'{
                                      consumer_tag = ActualConsumerTag}))
                   end) of
                ok ->
                    {noreply, State#ch{consumer_mapping =
                                       dict:store(ActualConsumerTag,
                                                  QueueName,
                                                  ConsumerMapping)}};
                {error, queue_owned_by_another_connection} ->
                    %% The spec is silent on which exception to use
                    %% here. This seems reasonable?
                    %% FIXME: check this

                    rabbit_misc:protocol_error(
                      resource_locked, "~s owned by another connection",
                      [rabbit_misc:rs(QueueName)]);
                {error, exclusive_consume_unavailable} ->
                    rabbit_misc:protocol_error(
                      access_refused, "~s in exclusive use",
                      [rabbit_misc:rs(QueueName)])
            end;
        {ok, _} ->
            %% Attempted reuse of consumer tag.
            rabbit_misc:protocol_error(
              not_allowed, "attempt to reuse consumer tag '~s'", [ConsumerTag])
    end;

handle_method(#'basic.cancel'{consumer_tag = ConsumerTag,
                              nowait = NoWait},
              _, State = #ch{consumer_mapping = ConsumerMapping }) ->
    OkMsg = #'basic.cancel_ok'{consumer_tag = ConsumerTag},
    case dict:find(ConsumerTag, ConsumerMapping) of
        error ->
            %% Spec requires we ignore this situation.
            return_ok(State, NoWait, OkMsg);
        {ok, QueueName} ->
            NewState = State#ch{consumer_mapping =
                                dict:erase(ConsumerTag,
                                           ConsumerMapping)},
            case rabbit_amqqueue:with(
                   QueueName,
                   fun (Q) ->
                           %% In order to ensure that no more messages
                           %% are sent to the consumer after the
                           %% cancel_ok has been sent, we get the
                           %% queue process to send the cancel_ok on
                           %% our behalf. If we were sending the
                           %% cancel_ok ourselves it might overtake a
                           %% message sent previously by the queue.
                           rabbit_amqqueue:basic_cancel(
                             Q, self(), ConsumerTag,
                             ok_msg(NoWait, #'basic.cancel_ok'{
                                      consumer_tag = ConsumerTag}))
                   end) of
                ok ->
                    {noreply, NewState};
                {error, not_found} ->
                    %% Spec requires we ignore this situation.
                    return_ok(NewState, NoWait, OkMsg)
            end
    end;

handle_method(#'basic.qos'{global = true}, _, _State) ->
    rabbit_misc:protocol_error(not_implemented, "global=true", []);

handle_method(#'basic.qos'{prefetch_size = Size}, _, _State) when Size /= 0 ->
    rabbit_misc:protocol_error(not_implemented, 
                               "prefetch_size!=0 (~w)", [Size]);

handle_method(#'basic.qos'{prefetch_count = PrefetchCount},
              _, State = #ch{ limiter_pid = LimiterPid }) ->
    NewLimiterPid = case {LimiterPid, PrefetchCount} of
                        {undefined, 0} ->
                            undefined;
                        {undefined, _} ->
                            LPid = rabbit_limiter:start_link(self()),
                            ok = limit_queues(LPid, State),
                            LPid;
                        {_, 0} ->
                            ok = rabbit_limiter:shutdown(LimiterPid),
                            ok = limit_queues(undefined, State),
                            undefined;
                        {_, _} ->
                            LimiterPid
                    end,
    ok = rabbit_limiter:limit(NewLimiterPid, PrefetchCount),
    {reply, #'basic.qos_ok'{}, State#ch{limiter_pid = NewLimiterPid}};

handle_method(#'basic.recover'{requeue = true},
              _, State = #ch{ transaction_id = none,
                              unacked_message_q = UAMQ }) ->
    ok = fold_per_queue(
           fun (QPid, MsgIds, ok) ->
                   %% The Qpid python test suite incorrectly assumes
                   %% that messages will be requeued in their original
                   %% order. To keep it happy we reverse the id list
                   %% since we are given them in reverse order.
                   rabbit_amqqueue:requeue(
                     QPid, lists:reverse(MsgIds), self())
           end, ok, UAMQ),
    %% No answer required, apparently!
    {noreply, State#ch{unacked_message_q = queue:new()}};

handle_method(#'basic.recover'{requeue = false},
              _, State = #ch{ transaction_id = none,
                              writer_pid = WriterPid,
                              unacked_message_q = UAMQ }) ->
    lists:foreach(
      fun ({_DeliveryTag, none, _Msg}) ->
              %% Was sent as a basic.get_ok. Don't redeliver
              %% it. FIXME: appropriate?
              ok;
          ({DeliveryTag, ConsumerTag,
            {QName, QPid, MsgId, _Redelivered, Message}}) ->
              %% Was sent as a proper consumer delivery.  Resend it as
              %% before.
              %%
              %% FIXME: What should happen if the consumer's been
              %% cancelled since?
              %%
              %% FIXME: should we allocate a fresh DeliveryTag?
              ok = internal_deliver(
                     WriterPid, false, ConsumerTag, DeliveryTag,
                     {QName, QPid, MsgId, true, Message})
      end, queue:to_list(UAMQ)),
    %% No answer required, apparently!
    {noreply, State};

handle_method(#'basic.recover'{}, _, _State) ->
    rabbit_misc:protocol_error(
      not_allowed, "attempt to recover a transactional channel",[]);

handle_method(#'exchange.declare'{exchange = ExchangeNameBin,
                                  type = TypeNameBin,
                                  passive = false,
                                  durable = Durable,
                                  auto_delete = AutoDelete,
                                  internal = false,
                                  nowait = NoWait,
                                  arguments = Args},
              _, State = #ch{ virtual_host = VHostPath }) ->
    CheckedType = rabbit_exchange:check_type(TypeNameBin),
    ExchangeName = rabbit_misc:r(VHostPath, exchange, ExchangeNameBin),
    check_configuration_permitted(ExchangeName, State),
    X = case rabbit_exchange:lookup(ExchangeName) of
            {ok, FoundX} -> FoundX;
            {error, not_found} ->
                check_name('exchange', ExchangeNameBin),
                rabbit_exchange:declare(ExchangeName,
                                        CheckedType,
                                        Durable,
                                        AutoDelete,
                                        Args)
        end,
    ok = rabbit_exchange:assert_type(X, CheckedType),
    return_ok(State, NoWait, #'exchange.declare_ok'{});

handle_method(#'exchange.declare'{exchange = ExchangeNameBin,
                                  type = TypeNameBin,
                                  passive = true,
                                  nowait = NoWait},
              _, State = #ch{ virtual_host = VHostPath }) ->
    ExchangeName = rabbit_misc:r(VHostPath, exchange, ExchangeNameBin),
    check_configuration_permitted(ExchangeName, State),
    X = rabbit_exchange:lookup_or_die(ExchangeName),
    ok = rabbit_exchange:assert_type(X, rabbit_exchange:check_type(TypeNameBin)),
    return_ok(State, NoWait, #'exchange.declare_ok'{});

handle_method(#'exchange.delete'{exchange = ExchangeNameBin,
                                 if_unused = IfUnused,
                                 nowait = NoWait},
              _, State = #ch { virtual_host = VHostPath }) ->
    ExchangeName = rabbit_misc:r(VHostPath, exchange, ExchangeNameBin),
    check_configuration_permitted(ExchangeName, State),
    case rabbit_exchange:delete(ExchangeName, IfUnused) of
        {error, not_found} ->
            rabbit_misc:protocol_error(
              not_found, "no ~s", [rabbit_misc:rs(ExchangeName)]);
        {error, in_use} ->
            die_precondition_failed(
              "~s in use", [rabbit_misc:rs(ExchangeName)]);
        ok ->
            return_ok(State, NoWait,  #'exchange.delete_ok'{})
    end;

handle_method(#'queue.declare'{queue = QueueNameBin,
                               passive = false,
                               durable = Durable,
                               exclusive = ExclusiveDeclare,
                               auto_delete = AutoDelete,
                               nowait = NoWait,
                               arguments = Args},
              _, State = #ch { virtual_host = VHostPath,
                               reader_pid = ReaderPid }) ->
    %% FIXME: atomic create&claim
    Finish =
        fun (Q) ->
                if ExclusiveDeclare ->
                        case rabbit_amqqueue:claim_queue(Q, ReaderPid) of
                            locked ->
                                %% AMQP 0-8 doesn't say which
                                %% exception to use, so we mimic QPid
                                %% here.
                                rabbit_misc:protocol_error(
                                  resource_locked,
                                  "cannot obtain exclusive access to locked ~s",
                                  [rabbit_misc:rs(Q#amqqueue.name)]);
                            ok -> ok
                        end;
                   true ->
                        ok
                end,
                Q
        end,
    Q = case rabbit_amqqueue:with(
               rabbit_misc:r(VHostPath, queue, QueueNameBin),
               Finish) of
            {error, not_found} ->
                ActualNameBin =
                    case QueueNameBin of
                        <<>>  -> rabbit_misc:binstring_guid("amq.gen");
                        Other -> check_name('queue', Other)
                    end,
                QueueName = rabbit_misc:r(VHostPath, queue, ActualNameBin),
                check_configuration_permitted(QueueName, State),
                Finish(rabbit_amqqueue:declare(QueueName,
                                               Durable, AutoDelete, Args));
            Other = #amqqueue{name = QueueName} ->
                check_configuration_permitted(QueueName, State),
                Other
        end,
    return_queue_declare_ok(State, NoWait, Q);

handle_method(#'queue.declare'{queue = QueueNameBin,
                               passive = true,
                               nowait = NoWait},
              _, State = #ch{ virtual_host = VHostPath }) ->
    QueueName = rabbit_misc:r(VHostPath, queue, QueueNameBin),
    check_configuration_permitted(QueueName, State),
    Q = rabbit_amqqueue:with_or_die(QueueName, fun (Q) -> Q end),
    return_queue_declare_ok(State, NoWait, Q);

handle_method(#'queue.delete'{queue = QueueNameBin,
                              if_unused = IfUnused,
                              if_empty = IfEmpty,
                              nowait = NoWait
                             },
              _, State) ->
    QueueName = expand_queue_name_shortcut(QueueNameBin, State),
    check_configuration_permitted(QueueName, State),
    case rabbit_amqqueue:with_or_die(
           QueueName,
           fun (Q) -> rabbit_amqqueue:delete(Q, IfUnused, IfEmpty) end) of
        {error, in_use} ->
            die_precondition_failed(
              "~s in use", [rabbit_misc:rs(QueueName)]);
        {error, not_empty} ->
            die_precondition_failed(
              "~s not empty", [rabbit_misc:rs(QueueName)]);
        {ok, PurgedMessageCount} ->
            return_ok(State, NoWait,
                      #'queue.delete_ok'{
                               message_count = PurgedMessageCount})
    end;

handle_method(#'queue.bind'{queue = QueueNameBin,
                            exchange = ExchangeNameBin,
                            routing_key = RoutingKey,
                            nowait = NoWait,
                            arguments = Arguments}, _, State) ->
    binding_action(fun rabbit_exchange:add_binding/4, ExchangeNameBin,
                   QueueNameBin, RoutingKey, Arguments, #'queue.bind_ok'{},
                   NoWait, State);

handle_method(#'queue.unbind'{queue = QueueNameBin,
                              exchange = ExchangeNameBin,
                              routing_key = RoutingKey,
                              arguments = Arguments}, _, State) ->
    binding_action(fun rabbit_exchange:delete_binding/4, ExchangeNameBin,
                   QueueNameBin, RoutingKey, Arguments, #'queue.unbind_ok'{},
                   false, State);

handle_method(#'queue.purge'{queue = QueueNameBin,
                             nowait = NoWait},
              _, State) ->
    QueueName = expand_queue_name_shortcut(QueueNameBin, State),
    check_messaging_permitted(QueueName, State),
    {ok, PurgedMessageCount} = rabbit_amqqueue:with_or_die(
                                 QueueName,
                                 fun (Q) -> rabbit_amqqueue:purge(Q) end),
    return_ok(State, NoWait,
              #'queue.purge_ok'{message_count = PurgedMessageCount});

handle_method(#'tx.select'{}, _, State = #ch{transaction_id = none}) ->
    {reply, #'tx.select_ok'{}, new_tx(State)};

handle_method(#'tx.select'{}, _, State) ->
    {reply, #'tx.select_ok'{}, State};

handle_method(#'tx.commit'{}, _, #ch{transaction_id = none}) ->
    rabbit_misc:protocol_error(
      not_allowed, "channel is not transactional", []);

handle_method(#'tx.commit'{}, _, State) ->
    {reply, #'tx.commit_ok'{}, internal_commit(State)};

handle_method(#'tx.rollback'{}, _, #ch{transaction_id = none}) ->
    rabbit_misc:protocol_error(
      not_allowed, "channel is not transactional", []);

handle_method(#'tx.rollback'{}, _, State) ->
    {reply, #'tx.rollback_ok'{}, internal_rollback(State)};

handle_method(#'channel.flow'{active = _}, _, State) ->
    %% FIXME: implement
    {reply, #'channel.flow_ok'{active = true}, State};

handle_method(#'channel.flow_ok'{active = _}, _, State) ->
    %% TODO: We may want to correlate this to channel.flow messages we
    %% have sent, and complain if we get an unsolicited
    %% channel.flow_ok, or the client refuses our flow request.
    {noreply, State};

handle_method(_MethodRecord, _Content, _State) ->
    rabbit_misc:protocol_error(
      command_invalid, "unimplemented method", []).

%%----------------------------------------------------------------------------

binding_action(Fun, ExchangeNameBin, QueueNameBin, RoutingKey, Arguments,
               ReturnMethod, NoWait, State = #ch{virtual_host = VHostPath}) ->
    %% FIXME: connection exception (!) on failure?? 
    %% (see rule named "failure" in spec-XML)
    %% FIXME: don't allow binding to internal exchanges - 
    %% including the one named "" !
    QueueName = expand_queue_name_shortcut(QueueNameBin, State),
    check_configuration_permitted(QueueName, State),
    ActualRoutingKey = expand_routing_key_shortcut(QueueNameBin, RoutingKey,
                                                   State),
    ExchangeName = rabbit_misc:r(VHostPath, exchange, ExchangeNameBin),
    check_configuration_permitted(ExchangeName, State),
    case Fun(ExchangeName, QueueName, ActualRoutingKey, Arguments) of
        {error, queue_not_found} ->
            rabbit_misc:protocol_error(
              not_found, "no ~s", [rabbit_misc:rs(QueueName)]);
        {error, exchange_not_found} ->
            rabbit_misc:protocol_error(
              not_found, "no ~s", [rabbit_misc:rs(ExchangeName)]);
        {error, binding_not_found} ->
            rabbit_misc:protocol_error(
              not_found, "no binding ~s between ~s and ~s",
              [RoutingKey, rabbit_misc:rs(ExchangeName),
               rabbit_misc:rs(QueueName)]);
        {error, durability_settings_incompatible} ->
            rabbit_misc:protocol_error(
              not_allowed, "durability settings of ~s incompatible with ~s",
              [rabbit_misc:rs(QueueName), rabbit_misc:rs(ExchangeName)]);
        ok -> return_ok(State, NoWait, ReturnMethod)
    end.

publish(Mandatory, Immediate, Message, QPids,
        State = #ch{transaction_id = TxnKey, writer_pid = WriterPid}) ->
    Handled = deliver(QPids, Mandatory, Immediate, TxnKey,
                      Message, WriterPid),
    case TxnKey of
        none -> State;
        _    -> add_tx_participants(Handled, State)
    end.

deliver(QPids, Mandatory, Immediate, Txn, Message, WriterPid) ->
    case rabbit_router:deliver(QPids, Mandatory, Immediate, Txn, Message) of
        {ok, DeliveredQPids}   -> DeliveredQPids;
        {error, unroutable}    ->
            %% FIXME: 312 should be replaced by the ?NO_ROUTE
            %% definition, when we move to >=0-9
            ok = basic_return(Message, WriterPid, 312, <<"unroutable">>),
            [];
        {error, not_delivered} ->
            %% FIXME: 313 should be replaced by the ?NO_CONSUMERS
            %% definition, when we move to >=0-9
            ok = basic_return(Message, WriterPid, 313, <<"not_delivered">>),
            []
    end.

basic_return(#basic_message{exchange_name = ExchangeName,
                            routing_key   = RoutingKey,
                            content       = Content},
             WriterPid, ReplyCode, ReplyText) ->
    ok = rabbit_writer:send_command(
           WriterPid,
           #'basic.return'{reply_code  = ReplyCode,
                           reply_text  = ReplyText,
                           exchange    = ExchangeName#resource.name,
                           routing_key = RoutingKey},
           Content).

collect_acks(Q, 0, true) ->
    {Q, queue:new()};
collect_acks(Q, DeliveryTag, Multiple) ->
    collect_acks(queue:new(), queue:new(), Q, DeliveryTag, Multiple).

collect_acks(ToAcc, PrefixAcc, Q, DeliveryTag, Multiple) ->
    case queue:out(Q) of
        {{value, UnackedMsg = {CurrentDeliveryTag, _ConsumerTag, _Msg}},
         QTail} ->
            if CurrentDeliveryTag == DeliveryTag ->
                    {queue:in(UnackedMsg, ToAcc), queue:join(PrefixAcc, QTail)};
               Multiple ->
                    collect_acks(queue:in(UnackedMsg, ToAcc), PrefixAcc,
                                 QTail, DeliveryTag, Multiple);
               true ->
                    collect_acks(ToAcc, queue:in(UnackedMsg, PrefixAcc),
                                 QTail, DeliveryTag, Multiple)
            end;
        {empty, _} ->
            {ToAcc, PrefixAcc}
    end.

add_tx_participants(MoreP, State = #ch{tx_participants = Participants}) ->
    State#ch{tx_participants = sets:union(Participants,
                                          sets:from_list(MoreP))}.

ack(TxnKey, UAQ) ->
    fold_per_queue(
      fun (QPid, MsgIds, L) ->
              ok = rabbit_amqqueue:ack(QPid, TxnKey, MsgIds, self()),
              [QPid | L]
      end, [], UAQ).

make_tx_id() -> rabbit_misc:guid().

new_tx(State) ->
    State#ch{transaction_id    = make_tx_id(),
             tx_participants   = sets:new(),
             uncommitted_ack_q = queue:new()}.

internal_commit(State = #ch{transaction_id = TxnKey,
                            tx_participants = Participants}) ->
    case rabbit_amqqueue:commit_all(sets:to_list(Participants),
                                    TxnKey) of
        ok              -> ok = notify_limiter(State#ch.limiter_pid,
                                               State#ch.uncommitted_ack_q),
                           new_tx(State);
        {error, Errors} -> rabbit_misc:protocol_error(
                             internal_error, "commit failed: ~w", [Errors])
    end.

internal_rollback(State = #ch{transaction_id = TxnKey,
                              tx_participants = Participants,
                              uncommitted_ack_q = UAQ,
                              unacked_message_q = UAMQ}) ->
    ?LOGDEBUG("rollback ~p~n  - ~p acks uncommitted, ~p messages unacked~n",
              [self(),
               queue:len(UAQ),
               queue:len(UAMQ)]),
    case rabbit_amqqueue:rollback_all(sets:to_list(Participants),
                                      TxnKey) of
        ok              -> NewUAMQ = queue:join(UAQ, UAMQ),
                           new_tx(State#ch{unacked_message_q = NewUAMQ});
        {error, Errors} -> rabbit_misc:protocol_error(
                             internal_error, "rollback failed: ~w", [Errors])
    end.

fold_per_queue(F, Acc0, UAQ) ->
    D = lists:foldl(
          fun ({_DTag, _CTag,
                {_QName, QPid, MsgId, _Redelivered, _Message}}, D) ->
                  %% dict:append would be simpler and avoid the
                  %% lists:reverse in handle_message({recover, true},
                  %% ...). However, it is significantly slower when
                  %% going beyond a few thousand elements.
                  dict:update(QPid,
                              fun (MsgIds) -> [MsgId | MsgIds] end,
                              [MsgId],
                              D)
          end, dict:new(), queue:to_list(UAQ)),
    dict:fold(fun (QPid, MsgIds, Acc) -> F(QPid, MsgIds, Acc) end,
              Acc0, D).

notify_queues(#ch{consumer_mapping = Consumers}) ->
    rabbit_amqqueue:notify_down_all(consumer_queues(Consumers), self()).

limit_queues(LPid, #ch{consumer_mapping = Consumers}) ->
    rabbit_amqqueue:limit_all(consumer_queues(Consumers), self(), LPid).

consumer_queues(Consumers) ->
    [QPid || QueueName <- 
                 sets:to_list(
                   dict:fold(fun (_ConsumerTag, QueueName, S) ->
                                     sets:add_element(QueueName, S)
                             end, sets:new(), Consumers)),
             case rabbit_amqqueue:lookup(QueueName) of
                 {ok, Q} -> QPid = Q#amqqueue.pid, true;
                 %% queue has been deleted in the meantime
                 {error, not_found} -> QPid = none, false
             end].

%% tell the limiter about the number of acks that have been received
%% for messages delivered to subscribed consumers, but not acks for
%% messages sent in a response to a basic.get (identified by their
%% 'none' consumer tag)
notify_limiter(undefined, _Acked) ->
    ok;
notify_limiter(LimiterPid, Acked) ->
    case lists:foldl(fun ({_, none, _}, Acc) -> Acc;
                         ({_, _, _}, Acc)    -> Acc + 1
                     end, 0, queue:to_list(Acked)) of
        0     -> ok;
        Count -> rabbit_limiter:ack(LimiterPid, Count)
    end.

is_message_persistent(#content{properties = #'P_basic'{
                                 delivery_mode = Mode}}) ->
    case Mode of
        1         -> false;
        2         -> true;
        undefined -> false;
        Other     -> rabbit_log:warning("Unknown delivery mode ~p - treating as 1, non-persistent~n",
                                        [Other]),
                     false
    end.

lock_message(true, MsgStruct, State = #ch{unacked_message_q = UAMQ}) ->
    State#ch{unacked_message_q = queue:in(MsgStruct, UAMQ)};
lock_message(false, _MsgStruct, State) ->
    State.

internal_deliver(WriterPid, Notify, ConsumerTag, DeliveryTag,
                 {_QName, QPid, _MsgId, Redelivered,
                  #basic_message{exchange_name = ExchangeName,
                                 routing_key = RoutingKey,
                                 content = Content}}) ->
    M = #'basic.deliver'{consumer_tag = ConsumerTag,
                         delivery_tag = DeliveryTag,
                         redelivered = Redelivered,
                         exchange = ExchangeName#resource.name,
                         routing_key = RoutingKey},
    ok = case Notify of
             true  -> rabbit_writer:send_command_and_notify(
                        WriterPid, QPid, self(), M, Content);
             false -> rabbit_writer:send_command(WriterPid, M, Content)
         end.<|MERGE_RESOLUTION|>--- conflicted
+++ resolved
@@ -143,12 +143,8 @@
     ok = internal_deliver(WriterPid, true, ConsumerTag, DeliveryTag, Msg),
     noreply(State1#ch{next_tag = DeliveryTag + 1});
 
-<<<<<<< HEAD
-handle_message({conserve_memory, Conserve}, State) ->
+handle_cast({conserve_memory, Conserve}, State) ->
     ok = clear_permission_cache(),
-=======
-handle_cast({conserve_memory, Conserve}, State) ->
->>>>>>> d1a74d97
     ok = rabbit_writer:send_command(
            State#ch.writer_pid, #'channel.flow'{active = not(Conserve)}),
     noreply(State).
