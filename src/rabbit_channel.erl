%% The contents of this file are subject to the Mozilla Public License
%% Version 1.1 (the "License"); you may not use this file except in
%% compliance with the License. You may obtain a copy of the License
%% at http://www.mozilla.org/MPL/
%%
%% Software distributed under the License is distributed on an "AS IS"
%% basis, WITHOUT WARRANTY OF ANY KIND, either express or implied. See
%% the License for the specific language governing rights and
%% limitations under the License.
%%
%% The Original Code is RabbitMQ.
%%
%% The Initial Developer of the Original Code is VMware, Inc.
%% Copyright (c) 2007-2011 VMware, Inc.  All rights reserved.
%%

-module(rabbit_channel).
-include("rabbit_framing.hrl").
-include("rabbit.hrl").

-behaviour(gen_server2).

-export([start_link/7, do/2, do/3, flush/1, shutdown/1]).
-export([send_command/2, deliver/4, flushed/2, confirm/2]).
-export([list/0, info_keys/0, info/1, info/2, info_all/0, info_all/1]).
-export([emit_stats/1]).

-export([init/1, terminate/2, code_change/3, handle_call/3, handle_cast/2,
         handle_info/2, handle_pre_hibernate/1, prioritise_call/3,
         prioritise_cast/2]).

-record(ch, {state, channel, reader_pid, writer_pid, limiter_pid,
             start_limiter_fun, transaction_id, tx_participants, next_tag,
             uncommitted_ack_q, unacked_message_q,
             user, virtual_host, most_recently_declared_queue,
             consumer_mapping, blocking, queue_collector_pid, stats_timer,
             confirm_enabled, publish_seqno, unconfirmed, confirmed}).

-define(MAX_PERMISSION_CACHE_SIZE, 12).

-define(STATISTICS_KEYS,
        [pid,
         transactional,
         confirm,
         consumer_count,
         messages_unacknowledged,
         messages_unconfirmed,
         acks_uncommitted,
         prefetch_count,
         client_flow_blocked]).

-define(CREATION_EVENT_KEYS,
        [pid,
         connection,
         number,
         user,
         vhost]).

-define(INFO_KEYS, ?CREATION_EVENT_KEYS ++ ?STATISTICS_KEYS -- [pid]).

%%----------------------------------------------------------------------------

-ifdef(use_specs).

-export_type([channel_number/0]).

-type(channel_number() :: non_neg_integer()).

-spec(start_link/7 ::
      (channel_number(), pid(), pid(), rabbit_types:user(),
       rabbit_types:vhost(), pid(),
       fun ((non_neg_integer()) -> rabbit_types:ok(pid()))) ->
                           rabbit_types:ok_pid_or_error()).
-spec(do/2 :: (pid(), rabbit_framing:amqp_method_record()) -> 'ok').
-spec(do/3 :: (pid(), rabbit_framing:amqp_method_record(),
               rabbit_types:maybe(rabbit_types:content())) -> 'ok').
-spec(flush/1 :: (pid()) -> 'ok').
-spec(shutdown/1 :: (pid()) -> 'ok').
-spec(send_command/2 :: (pid(), rabbit_framing:amqp_method_record()) -> 'ok').
-spec(deliver/4 ::
        (pid(), rabbit_types:ctag(), boolean(), rabbit_amqqueue:qmsg())
        -> 'ok').
-spec(flushed/2 :: (pid(), pid()) -> 'ok').
-spec(confirm/2 ::(pid(), [non_neg_integer()]) -> 'ok').
-spec(list/0 :: () -> [pid()]).
-spec(info_keys/0 :: () -> rabbit_types:info_keys()).
-spec(info/1 :: (pid()) -> rabbit_types:infos()).
-spec(info/2 :: (pid(), rabbit_types:info_keys()) -> rabbit_types:infos()).
-spec(info_all/0 :: () -> [rabbit_types:infos()]).
-spec(info_all/1 :: (rabbit_types:info_keys()) -> [rabbit_types:infos()]).
-spec(emit_stats/1 :: (pid()) -> 'ok').

-endif.

%%----------------------------------------------------------------------------

start_link(Channel, ReaderPid, WriterPid, User, VHost, CollectorPid,
           StartLimiterFun) ->
    gen_server2:start_link(?MODULE, [Channel, ReaderPid, WriterPid, User,
                                     VHost, CollectorPid, StartLimiterFun], []).

do(Pid, Method) ->
    do(Pid, Method, none).

do(Pid, Method, Content) ->
    gen_server2:cast(Pid, {method, Method, Content}).

flush(Pid) ->
    gen_server2:call(Pid, flush).

shutdown(Pid) ->
    gen_server2:cast(Pid, terminate).

send_command(Pid, Msg) ->
    gen_server2:cast(Pid,  {command, Msg}).

deliver(Pid, ConsumerTag, AckRequired, Msg) ->
    gen_server2:cast(Pid, {deliver, ConsumerTag, AckRequired, Msg}).

flushed(Pid, QPid) ->
    gen_server2:cast(Pid, {flushed, QPid}).

confirm(Pid, MsgSeqNos) ->
    gen_server2:cast(Pid, {confirm, MsgSeqNos, self()}).

list() ->
    pg_local:get_members(rabbit_channels).

info_keys() -> ?INFO_KEYS.

info(Pid) ->
    gen_server2:call(Pid, info, infinity).

info(Pid, Items) ->
    case gen_server2:call(Pid, {info, Items}, infinity) of
        {ok, Res}      -> Res;
        {error, Error} -> throw(Error)
    end.

info_all() ->
    rabbit_misc:filter_exit_map(fun (C) -> info(C) end, list()).

info_all(Items) ->
    rabbit_misc:filter_exit_map(fun (C) -> info(C, Items) end, list()).

emit_stats(Pid) ->
    gen_server2:cast(Pid, emit_stats).

%%---------------------------------------------------------------------------

init([Channel, ReaderPid, WriterPid, User, VHost, CollectorPid,
      StartLimiterFun]) ->
    process_flag(trap_exit, true),
    ok = pg_local:join(rabbit_channels, self()),
    StatsTimer = rabbit_event:init_stats_timer(),
    State = #ch{state                   = starting,
                channel                 = Channel,
                reader_pid              = ReaderPid,
                writer_pid              = WriterPid,
                limiter_pid             = undefined,
                start_limiter_fun       = StartLimiterFun,
                transaction_id          = none,
                tx_participants         = sets:new(),
                next_tag                = 1,
                uncommitted_ack_q       = queue:new(),
                unacked_message_q       = queue:new(),
                user                    = User,
                virtual_host            = VHost,
                most_recently_declared_queue = <<>>,
                consumer_mapping        = dict:new(),
                blocking                = dict:new(),
                queue_collector_pid     = CollectorPid,
                stats_timer             = StatsTimer,
                confirm_enabled         = false,
                publish_seqno           = 1,
                unconfirmed             = gb_trees:empty(),
                confirmed               = []},
    rabbit_event:notify(channel_created, infos(?CREATION_EVENT_KEYS, State)),
    rabbit_event:if_enabled(StatsTimer,
                            fun() -> internal_emit_stats(State) end),
    {ok, State, hibernate,
     {backoff, ?HIBERNATE_AFTER_MIN, ?HIBERNATE_AFTER_MIN, ?DESIRED_HIBERNATE}}.

prioritise_call(Msg, _From, _State) ->
    case Msg of
        info           -> 9;
        {info, _Items} -> 9;
        _              -> 0
    end.

prioritise_cast(Msg, _State) ->
    case Msg of
        emit_stats                   -> 7;
        {confirm, _MsgSeqNos, _QPid} -> 5;
        _                            -> 0
    end.

handle_call(flush, _From, State) ->
    reply(ok, State);

handle_call(info, _From, State) ->
    reply(infos(?INFO_KEYS, State), State);

handle_call({info, Items}, _From, State) ->
    try
        reply({ok, infos(Items, State)}, State)
    catch Error -> reply({error, Error}, State)
    end;

handle_call(_Request, _From, State) ->
    noreply(State).

handle_cast({method, Method, Content}, State) ->
    try handle_method(Method, Content, State) of
        {reply, Reply, NewState} ->
            ok = rabbit_writer:send_command(NewState#ch.writer_pid, Reply),
            noreply(NewState);
        {noreply, NewState} ->
            noreply(NewState);
        stop ->
            {stop, normal, State#ch{state = terminating}}
    catch
        exit:Reason = #amqp_error{} ->
            MethodName = rabbit_misc:method_record_type(Method),
            {stop, normal, terminating(Reason#amqp_error{method = MethodName},
                                       State)};
        exit:normal ->
            {stop, normal, State};
        _:Reason ->
            {stop, {Reason, erlang:get_stacktrace()}, State}
    end;

handle_cast({flushed, QPid}, State) ->
    {noreply, queue_blocked(QPid, State), hibernate};

handle_cast(terminate, State) ->
    {stop, normal, State};

handle_cast({command, Msg}, State = #ch{writer_pid = WriterPid}) ->
    ok = rabbit_writer:send_command(WriterPid, Msg),
    noreply(State);

handle_cast({deliver, ConsumerTag, AckRequired,
             Msg = {_QName, QPid, _MsgId, Redelivered,
                    #basic_message{exchange_name = ExchangeName,
                                   routing_key = RoutingKey,
                                   content = Content}}},
            State = #ch{writer_pid = WriterPid,
                        next_tag = DeliveryTag}) ->
    State1 = lock_message(AckRequired,
                          ack_record(DeliveryTag, ConsumerTag, Msg),
                          State),

    M = #'basic.deliver'{consumer_tag = ConsumerTag,
                         delivery_tag = DeliveryTag,
                         redelivered = Redelivered,
                         exchange = ExchangeName#resource.name,
                         routing_key = RoutingKey},
    rabbit_writer:send_command_and_notify(WriterPid, QPid, self(), M, Content),

    maybe_incr_stats([{QPid, 1}],
                     case AckRequired of
                         true  -> deliver;
                         false -> deliver_no_ack
                     end, State),
    noreply(State1#ch{next_tag = DeliveryTag + 1});

handle_cast(emit_stats, State = #ch{stats_timer = StatsTimer}) ->
    internal_emit_stats(State),
    noreply([ensure_stats_timer],
            State#ch{stats_timer = rabbit_event:reset_stats_timer(StatsTimer)});

handle_cast({confirm, MsgSeqNos, From}, State) ->
    State1 = #ch{confirmed = C} = confirm(MsgSeqNos, From, State),
    noreply([send_confirms], State1, case C of [] -> hibernate; _ -> 0 end).

handle_info(timeout, State) ->
    noreply(State);

handle_info({'DOWN', _MRef, process, QPid, Reason},
            State = #ch{unconfirmed = UC}) ->
    %% TODO: this does a complete scan and partial rebuild of the
    %% tree, which is quite efficient. To do better we'd need to
    %% maintain a secondary mapping, from QPids to MsgSeqNos.
    {MXs, UC1} = remove_queue_unconfirmed(
                   gb_trees:next(gb_trees:iterator(UC)), QPid,
                   {[], UC}, State),
    erase_queue_stats(QPid),
    State1 = case Reason of
                 normal -> record_confirms(MXs, State#ch{unconfirmed = UC1});
                 _      -> send_nacks(MXs, State#ch{unconfirmed = UC1})
             end,
    noreply(queue_blocked(QPid, State1)).

handle_pre_hibernate(State = #ch{stats_timer = StatsTimer}) ->
    ok = clear_permission_cache(),
    rabbit_event:if_enabled(StatsTimer,
                            fun () ->
                                    internal_emit_stats(
                                      State, [{idle_since, now()}])
                            end),
    StatsTimer1 = rabbit_event:stop_stats_timer(StatsTimer),
    {hibernate, State#ch{stats_timer = StatsTimer1}}.

terminate(_Reason, State = #ch{state = terminating}) ->
    terminate(State);

terminate(Reason, State) ->
    Res = rollback_and_notify(State),
    case Reason of
        normal            -> ok = Res;
        shutdown          -> ok = Res;
        {shutdown, _Term} -> ok = Res;
        _                 -> ok
    end,
    terminate(State).

code_change(_OldVsn, State, _Extra) ->
    {ok, State}.

%%---------------------------------------------------------------------------

reply(Reply, NewState) -> reply(Reply, [], NewState).

reply(Reply, Mask, NewState) -> reply(Reply, Mask, NewState, hibernate).

reply(Reply, Mask, NewState, Timeout) ->
    {reply, Reply, next_state(Mask, NewState), Timeout}.

noreply(NewState) -> noreply([], NewState).

noreply(Mask, NewState) -> noreply(Mask, NewState, hibernate).

noreply(Mask, NewState, Timeout) ->
    {noreply, next_state(Mask, NewState), Timeout}.

next_state(Mask, State) ->
    lists:foldl(fun (ensure_stats_timer, State1) -> ensure_stats_timer(State1);
                    (send_confirms,      State1) -> send_confirms(State1)
                end, State, [ensure_stats_timer, send_confirms] -- Mask).

ensure_stats_timer(State = #ch{stats_timer = StatsTimer}) ->
    ChPid = self(),
    State#ch{stats_timer = rabbit_event:ensure_stats_timer(
                             StatsTimer,
                             fun() -> emit_stats(ChPid) end)}.

return_ok(State, true, _Msg)  -> {noreply, State};
return_ok(State, false, Msg)  -> {reply, Msg, State}.

ok_msg(true, _Msg) -> undefined;
ok_msg(false, Msg) -> Msg.

terminating(Reason, State = #ch{channel = Channel, reader_pid = Reader}) ->
    ok = rollback_and_notify(State),
    Reader ! {channel_exit, Channel, Reason},
    State#ch{state = terminating}.

return_queue_declare_ok(#resource{name = ActualName},
                        NoWait, MessageCount, ConsumerCount, State) ->
    return_ok(State#ch{most_recently_declared_queue = ActualName}, NoWait,
              #'queue.declare_ok'{queue          = ActualName,
                                  message_count  = MessageCount,
                                  consumer_count = ConsumerCount}).

check_resource_access(User, Resource, Perm) ->
    V = {Resource, Perm},
    Cache = case get(permission_cache) of
                undefined -> [];
                Other     -> Other
            end,
    CacheTail =
        case lists:member(V, Cache) of
            true  -> lists:delete(V, Cache);
            false -> ok = rabbit_access_control:check_resource_access(
                            User, Resource, Perm),
                     lists:sublist(Cache, ?MAX_PERMISSION_CACHE_SIZE - 1)
        end,
    put(permission_cache, [V | CacheTail]),
    ok.

clear_permission_cache() ->
    erase(permission_cache),
    ok.

check_configure_permitted(Resource, #ch{user = User}) ->
    check_resource_access(User, Resource, configure).

check_write_permitted(Resource, #ch{user = User}) ->
    check_resource_access(User, Resource, write).

check_read_permitted(Resource, #ch{user = User}) ->
    check_resource_access(User, Resource, read).

check_user_id_header(#'P_basic'{user_id = undefined}, _) ->
    ok;
check_user_id_header(#'P_basic'{user_id = Username},
                     #ch{user = #user{username = Username}}) ->
    ok;
check_user_id_header(#'P_basic'{user_id = Claimed},
                     #ch{user = #user{username = Actual}}) ->
    rabbit_misc:protocol_error(
      precondition_failed, "user_id property set to '~s' but "
      "authenticated user was '~s'", [Claimed, Actual]).

check_internal_exchange(#exchange{name = Name, internal = true}) ->
    rabbit_misc:protocol_error(access_refused,
                               "cannot publish to internal ~s",
                               [rabbit_misc:rs(Name)]);
check_internal_exchange(_) ->
    ok.

expand_queue_name_shortcut(<<>>, #ch{most_recently_declared_queue = <<>>}) ->
    rabbit_misc:protocol_error(
      not_found, "no previously declared queue", []);
expand_queue_name_shortcut(<<>>, #ch{virtual_host = VHostPath,
                                     most_recently_declared_queue = MRDQ}) ->
    rabbit_misc:r(VHostPath, queue, MRDQ);
expand_queue_name_shortcut(QueueNameBin, #ch{virtual_host = VHostPath}) ->
    rabbit_misc:r(VHostPath, queue, QueueNameBin).

expand_routing_key_shortcut(<<>>, <<>>,
                            #ch{most_recently_declared_queue = <<>>}) ->
    rabbit_misc:protocol_error(
      not_found, "no previously declared queue", []);
expand_routing_key_shortcut(<<>>, <<>>,
                            #ch{most_recently_declared_queue = MRDQ}) ->
    MRDQ;
expand_routing_key_shortcut(_QueueNameBin, RoutingKey, _State) ->
    RoutingKey.

expand_binding(queue, DestinationNameBin, RoutingKey, State) ->
    {expand_queue_name_shortcut(DestinationNameBin, State),
     expand_routing_key_shortcut(DestinationNameBin, RoutingKey, State)};
expand_binding(exchange, DestinationNameBin, RoutingKey, State) ->
    {rabbit_misc:r(State#ch.virtual_host, exchange, DestinationNameBin),
     RoutingKey}.

check_not_default_exchange(#resource{kind = exchange, name = <<"">>}) ->
    rabbit_misc:protocol_error(
      access_refused, "operation not permitted on the default exchange", []);
check_not_default_exchange(_) ->
    ok.

%% check that an exchange/queue name does not contain the reserved
%% "amq."  prefix.
%%
%% One, quite reasonable, interpretation of the spec, taken by the
%% QPid M1 Java client, is that the exclusion of "amq." prefixed names
%% only applies on actual creation, and not in the cases where the
%% entity already exists. This is how we use this function in the code
%% below. However, AMQP JIRA 123 changes that in 0-10, and possibly
%% 0-9SP1, making it illegal to attempt to declare an exchange/queue
%% with an amq.* name when passive=false. So this will need
%% revisiting.
%%
%% TODO: enforce other constraints on name. See AMQP JIRA 69.
check_name(Kind, NameBin = <<"amq.", _/binary>>) ->
    rabbit_misc:protocol_error(
      access_refused,
      "~s name '~s' contains reserved prefix 'amq.*'",[Kind, NameBin]);
check_name(_Kind, NameBin) ->
    NameBin.

queue_blocked(QPid, State = #ch{blocking = Blocking}) ->
    case dict:find(QPid, Blocking) of
        error      -> State;
        {ok, MRef} -> true = erlang:demonitor(MRef),
                      Blocking1 = dict:erase(QPid, Blocking),
                      ok = case dict:size(Blocking1) of
                               0 -> rabbit_writer:send_command(
                                      State#ch.writer_pid,
                                      #'channel.flow_ok'{active = false});
                               _ -> ok
                           end,
                      State#ch{blocking = Blocking1}
    end.

remove_queue_unconfirmed(none, _QPid, Acc, _State) ->
    Acc;
remove_queue_unconfirmed({MsgSeqNo, XQ, Next}, QPid, Acc, State) ->
    remove_queue_unconfirmed(gb_trees:next(Next), QPid,
                             remove_qmsg(MsgSeqNo, QPid, XQ, Acc, State),
                             State).

record_confirm(undefined, _, State) ->
    State;
record_confirm(MsgSeqNo, XName, State) ->
    record_confirms([{MsgSeqNo, XName}], State).

record_confirms([], State) ->
    State;
record_confirms(MXs, State = #ch{confirmed = C}) ->
    State#ch{confirmed = [MXs | C]}.

confirm([], _QPid, State) ->
    State;
confirm(MsgSeqNos, QPid, State = #ch{unconfirmed = UC}) ->
    {MXs, UC1} =
        lists:foldl(
          fun(MsgSeqNo, {_DMs, UC0} = Acc) ->
                  case gb_trees:lookup(MsgSeqNo, UC0) of
                      none        -> Acc;
                      {value, XQ} -> remove_qmsg(MsgSeqNo, QPid, XQ, Acc, State)
                  end
          end, {[], UC}, MsgSeqNos),
    record_confirms(MXs, State#ch{unconfirmed = UC1}).

remove_qmsg(MsgSeqNo, QPid, {XName, Qs}, {MXs, UC}, State) ->
    Qs1 = sets:del_element(QPid, Qs),
    %% these confirms will be emitted even when a queue dies, but that
    %% should be fine, since the queue stats get erased immediately
    maybe_incr_stats([{{QPid, XName}, 1}], confirm, State),
    case sets:size(Qs1) of
        0 -> {[{MsgSeqNo, XName} | MXs], gb_trees:delete(MsgSeqNo, UC)};
        _ -> {MXs, gb_trees:update(MsgSeqNo, {XName, Qs1}, UC)}
    end.

handle_method(#'channel.open'{}, _, State = #ch{state = starting}) ->
    {reply, #'channel.open_ok'{}, State#ch{state = running}};

handle_method(#'channel.open'{}, _, _State) ->
    rabbit_misc:protocol_error(
      command_invalid, "second 'channel.open' seen", []);

handle_method(_Method, _, #ch{state = starting}) ->
    rabbit_misc:protocol_error(channel_error, "expected 'channel.open'", []);

handle_method(#'channel.close'{}, _, State = #ch{writer_pid = WriterPid}) ->
    ok = rollback_and_notify(State),
    ok = rabbit_writer:send_command_sync(WriterPid, #'channel.close_ok'{}),
    stop;

handle_method(#'access.request'{},_, State) ->
    {reply, #'access.request_ok'{ticket = 1}, State};

handle_method(#'basic.publish'{exchange    = ExchangeNameBin,
                               routing_key = RoutingKey,
                               mandatory   = Mandatory,
                               immediate   = Immediate},
              Content, State = #ch{virtual_host    = VHostPath,
                                   transaction_id  = TxnKey,
                                   confirm_enabled = ConfirmEnabled}) ->
    ExchangeName = rabbit_misc:r(VHostPath, exchange, ExchangeNameBin),
    check_write_permitted(ExchangeName, State),
    Exchange = rabbit_exchange:lookup_or_die(ExchangeName),
    check_internal_exchange(Exchange),
    %% We decode the content's properties here because we're almost
    %% certain to want to look at delivery-mode and priority.
    DecodedContent = rabbit_binary_parser:ensure_content_decoded(Content),
    check_user_id_header(DecodedContent#content.properties, State),
    {MsgSeqNo, State1} =
        case ConfirmEnabled of
            false -> {undefined, State};
            true  -> SeqNo = State#ch.publish_seqno,
                     {SeqNo, State#ch{publish_seqno = SeqNo + 1}}
        end,
    Message = rabbit_basic:message(ExchangeName, RoutingKey, DecodedContent),
    {RoutingRes, DeliveredQPids} =
        rabbit_exchange:publish(
          Exchange,
          rabbit_basic:delivery(Mandatory, Immediate, TxnKey, Message,
                                MsgSeqNo)),
    State2 = process_routing_result(RoutingRes, DeliveredQPids, ExchangeName,
                                    MsgSeqNo, Message, State1),
    maybe_incr_stats([{ExchangeName, 1} |
                      [{{QPid, ExchangeName}, 1} ||
                          QPid <- DeliveredQPids]], publish, State2),
    {noreply, case TxnKey of
                  none -> State2;
                  _    -> add_tx_participants(DeliveredQPids, State2)
              end};

handle_method(#'basic.nack'{delivery_tag = DeliveryTag,
                            multiple     = Multiple,
                            requeue      = Requeue},
              _, State) ->
    reject(DeliveryTag, Requeue, Multiple, State);

handle_method(#'basic.ack'{delivery_tag = DeliveryTag,
                           multiple = Multiple},
              _, State = #ch{transaction_id = TxnKey,
                             unacked_message_q = UAMQ}) ->
    {Acked, Remaining} = collect_acks(UAMQ, DeliveryTag, Multiple),
    QIncs = ack(TxnKey, Acked),
    Participants = [QPid || {QPid, _} <- QIncs],
    maybe_incr_stats(QIncs, ack, State),
    {noreply, case TxnKey of
                  none -> ok = notify_limiter(State#ch.limiter_pid, Acked),
                          State#ch{unacked_message_q = Remaining};
                  _    -> NewUAQ = queue:join(State#ch.uncommitted_ack_q,
                                              Acked),
                          add_tx_participants(
                            Participants,
                            State#ch{unacked_message_q = Remaining,
                                     uncommitted_ack_q = NewUAQ})
              end};

handle_method(#'basic.get'{queue = QueueNameBin,
                           no_ack = NoAck},
              _, State = #ch{writer_pid = WriterPid,
                             reader_pid = ReaderPid,
                             next_tag   = DeliveryTag}) ->
    QueueName = expand_queue_name_shortcut(QueueNameBin, State),
    check_read_permitted(QueueName, State),
    case rabbit_amqqueue:with_exclusive_access_or_die(
           QueueName, ReaderPid,
           fun (Q) -> rabbit_amqqueue:basic_get(Q, self(), NoAck) end) of
        {ok, MessageCount,
         Msg = {_QName, QPid, _MsgId, Redelivered,
                #basic_message{exchange_name = ExchangeName,
                               routing_key = RoutingKey,
                               content = Content}}} ->
            State1 = lock_message(not(NoAck),
                                  ack_record(DeliveryTag, none, Msg),
                                  State),
            maybe_incr_stats([{QPid, 1}],
                             case NoAck of
                                 true  -> get_no_ack;
                                 false -> get
                             end, State),
            ok = rabbit_writer:send_command(
                   WriterPid,
                   #'basic.get_ok'{delivery_tag = DeliveryTag,
                                   redelivered = Redelivered,
                                   exchange = ExchangeName#resource.name,
                                   routing_key = RoutingKey,
                                   message_count = MessageCount},
                   Content),
            {noreply, State1#ch{next_tag = DeliveryTag + 1}};
        empty ->
            {reply, #'basic.get_empty'{}, State}
    end;

handle_method(#'basic.consume'{queue        = QueueNameBin,
                               consumer_tag = ConsumerTag,
                               no_local     = _, % FIXME: implement
                               no_ack       = NoAck,
                               exclusive    = ExclusiveConsume,
                               nowait       = NoWait},
              _, State = #ch{reader_pid       = ReaderPid,
                             limiter_pid      = LimiterPid,
                             consumer_mapping = ConsumerMapping }) ->
    case dict:find(ConsumerTag, ConsumerMapping) of
        error ->
            QueueName = expand_queue_name_shortcut(QueueNameBin, State),
            check_read_permitted(QueueName, State),
            ActualConsumerTag =
                case ConsumerTag of
                    <<>>  -> rabbit_guid:binstring_guid("amq.ctag");
                    Other -> Other
                end,

            %% We get the queue process to send the consume_ok on our
            %% behalf. This is for symmetry with basic.cancel - see
            %% the comment in that method for why.
            case rabbit_amqqueue:with_exclusive_access_or_die(
                   QueueName, ReaderPid,
                   fun (Q) ->
                           rabbit_amqqueue:basic_consume(
                             Q, NoAck, self(), LimiterPid,
                             ActualConsumerTag, ExclusiveConsume,
                             ok_msg(NoWait, #'basic.consume_ok'{
                                      consumer_tag = ActualConsumerTag}))
                   end) of
                ok ->
                    {noreply, State#ch{consumer_mapping =
                                       dict:store(ActualConsumerTag,
                                                  QueueName,
                                                  ConsumerMapping)}};
                {error, exclusive_consume_unavailable} ->
                    rabbit_misc:protocol_error(
                      access_refused, "~s in exclusive use",
                      [rabbit_misc:rs(QueueName)])
            end;
        {ok, _} ->
            %% Attempted reuse of consumer tag.
            rabbit_misc:protocol_error(
              not_allowed, "attempt to reuse consumer tag '~s'", [ConsumerTag])
    end;

handle_method(#'basic.cancel'{consumer_tag = ConsumerTag,
                              nowait = NoWait},
              _, State = #ch{consumer_mapping = ConsumerMapping }) ->
    OkMsg = #'basic.cancel_ok'{consumer_tag = ConsumerTag},
    case dict:find(ConsumerTag, ConsumerMapping) of
        error ->
            %% Spec requires we ignore this situation.
            return_ok(State, NoWait, OkMsg);
        {ok, QueueName} ->
            NewState = State#ch{consumer_mapping =
                                dict:erase(ConsumerTag,
                                           ConsumerMapping)},
            case rabbit_amqqueue:with(
                   QueueName,
                   fun (Q) ->
                           %% In order to ensure that no more messages
                           %% are sent to the consumer after the
                           %% cancel_ok has been sent, we get the
                           %% queue process to send the cancel_ok on
                           %% our behalf. If we were sending the
                           %% cancel_ok ourselves it might overtake a
                           %% message sent previously by the queue.
                           rabbit_amqqueue:basic_cancel(
                             Q, self(), ConsumerTag,
                             ok_msg(NoWait, #'basic.cancel_ok'{
                                      consumer_tag = ConsumerTag}))
                   end) of
                ok ->
                    {noreply, NewState};
                {error, not_found} ->
                    %% Spec requires we ignore this situation.
                    return_ok(NewState, NoWait, OkMsg)
            end
    end;

handle_method(#'basic.qos'{global = true}, _, _State) ->
    rabbit_misc:protocol_error(not_implemented, "global=true", []);

handle_method(#'basic.qos'{prefetch_size = Size}, _, _State) when Size /= 0 ->
    rabbit_misc:protocol_error(not_implemented,
                               "prefetch_size!=0 (~w)", [Size]);

handle_method(#'basic.qos'{prefetch_count = PrefetchCount},
              _, State = #ch{limiter_pid = LimiterPid}) ->
    LimiterPid1 = case {LimiterPid, PrefetchCount} of
                      {undefined, 0} -> undefined;
                      {undefined, _} -> start_limiter(State);
                      {_, _}         -> LimiterPid
                  end,
    LimiterPid2 = case rabbit_limiter:limit(LimiterPid1, PrefetchCount) of
                      ok      -> LimiterPid1;
                      stopped -> unlimit_queues(State)
                  end,
    {reply, #'basic.qos_ok'{}, State#ch{limiter_pid = LimiterPid2}};

handle_method(#'basic.recover_async'{requeue = true},
              _, State = #ch{unacked_message_q = UAMQ,
                             limiter_pid = LimiterPid}) ->
    OkFun = fun () -> ok end,
    ok = fold_per_queue(
           fun (QPid, MsgIds, ok) ->
                   %% The Qpid python test suite incorrectly assumes
                   %% that messages will be requeued in their original
                   %% order. To keep it happy we reverse the id list
                   %% since we are given them in reverse order.
                   rabbit_misc:with_exit_handler(
                     OkFun, fun () ->
                                    rabbit_amqqueue:requeue(
                                      QPid, lists:reverse(MsgIds), self())
                            end)
           end, ok, UAMQ),
    ok = notify_limiter(LimiterPid, UAMQ),
    %% No answer required - basic.recover is the newer, synchronous
    %% variant of this method
    {noreply, State#ch{unacked_message_q = queue:new()}};

handle_method(#'basic.recover_async'{requeue = false}, _, _State) ->
    rabbit_misc:protocol_error(not_implemented, "requeue=false", []);

handle_method(#'basic.recover'{requeue = Requeue}, Content, State) ->
    {noreply, State2 = #ch{writer_pid = WriterPid}} =
        handle_method(#'basic.recover_async'{requeue = Requeue},
                      Content,
                      State),
    ok = rabbit_writer:send_command(WriterPid, #'basic.recover_ok'{}),
    {noreply, State2};

handle_method(#'basic.reject'{delivery_tag = DeliveryTag,
                              requeue = Requeue},
              _, State) ->
    reject(DeliveryTag, Requeue, false, State);

handle_method(#'exchange.declare'{exchange = ExchangeNameBin,
                                  type = TypeNameBin,
                                  passive = false,
                                  durable = Durable,
                                  auto_delete = AutoDelete,
                                  internal = Internal,
                                  nowait = NoWait,
                                  arguments = Args},
              _, State = #ch{virtual_host = VHostPath}) ->
    CheckedType = rabbit_exchange:check_type(TypeNameBin),
    ExchangeName = rabbit_misc:r(VHostPath, exchange, ExchangeNameBin),
    check_not_default_exchange(ExchangeName),
    check_configure_permitted(ExchangeName, State),
    X = case rabbit_exchange:lookup(ExchangeName) of
            {ok, FoundX} -> FoundX;
            {error, not_found} ->
                check_name('exchange', ExchangeNameBin),
                case rabbit_misc:r_arg(VHostPath, exchange, Args,
                                       <<"alternate-exchange">>) of
                    undefined -> ok;
                    AName     -> check_read_permitted(ExchangeName, State),
                                 check_write_permitted(AName, State),
                                 ok
                end,
                rabbit_exchange:declare(ExchangeName,
                                        CheckedType,
                                        Durable,
                                        AutoDelete,
                                        Internal,
                                        Args)
        end,
    ok = rabbit_exchange:assert_equivalence(X, CheckedType, Durable,
                                            AutoDelete, Internal, Args),
    return_ok(State, NoWait, #'exchange.declare_ok'{});

handle_method(#'exchange.declare'{exchange = ExchangeNameBin,
                                  passive = true,
                                  nowait = NoWait},
              _, State = #ch{virtual_host = VHostPath}) ->
    ExchangeName = rabbit_misc:r(VHostPath, exchange, ExchangeNameBin),
    check_configure_permitted(ExchangeName, State),
    check_not_default_exchange(ExchangeName),
    _ = rabbit_exchange:lookup_or_die(ExchangeName),
    return_ok(State, NoWait, #'exchange.declare_ok'{});

handle_method(#'exchange.delete'{exchange = ExchangeNameBin,
                                 if_unused = IfUnused,
                                 nowait = NoWait},
              _, State = #ch{virtual_host = VHostPath}) ->
    ExchangeName = rabbit_misc:r(VHostPath, exchange, ExchangeNameBin),
    check_not_default_exchange(ExchangeName),
    check_configure_permitted(ExchangeName, State),
    case rabbit_exchange:delete(ExchangeName, IfUnused) of
        {error, not_found} ->
            rabbit_misc:not_found(ExchangeName);
        {error, in_use} ->
            rabbit_misc:protocol_error(
              precondition_failed, "~s in use", [rabbit_misc:rs(ExchangeName)]);
        ok ->
            return_ok(State, NoWait,  #'exchange.delete_ok'{})
    end;

handle_method(#'exchange.bind'{destination = DestinationNameBin,
                               source = SourceNameBin,
                               routing_key = RoutingKey,
                               nowait = NoWait,
                               arguments = Arguments}, _, State) ->
    binding_action(fun rabbit_binding:add/2,
                   SourceNameBin, exchange, DestinationNameBin, RoutingKey,
                   Arguments, #'exchange.bind_ok'{}, NoWait, State);

handle_method(#'exchange.unbind'{destination = DestinationNameBin,
                                 source = SourceNameBin,
                                 routing_key = RoutingKey,
                                 nowait = NoWait,
                                 arguments = Arguments}, _, State) ->
    binding_action(fun rabbit_binding:remove/2,
                   SourceNameBin, exchange, DestinationNameBin, RoutingKey,
                   Arguments, #'exchange.unbind_ok'{}, NoWait, State);

handle_method(#'queue.declare'{queue       = QueueNameBin,
                               passive     = false,
                               durable     = Durable,
                               exclusive   = ExclusiveDeclare,
                               auto_delete = AutoDelete,
                               nowait      = NoWait,
                               arguments   = Args} = Declare,
              _, State = #ch{virtual_host        = VHostPath,
                             reader_pid          = ReaderPid,
                             queue_collector_pid = CollectorPid}) ->
    Owner = case ExclusiveDeclare of
                true  -> ReaderPid;
                false -> none
            end,
    ActualNameBin = case QueueNameBin of
                        <<>>  -> rabbit_guid:binstring_guid("amq.gen");
                        Other -> check_name('queue', Other)
                    end,
    QueueName = rabbit_misc:r(VHostPath, queue, ActualNameBin),
    check_configure_permitted(QueueName, State),
    case rabbit_amqqueue:with(
           QueueName,
           fun (Q) -> ok = rabbit_amqqueue:assert_equivalence(
                             Q, Durable, AutoDelete, Args, Owner),
                      rabbit_amqqueue:stat(Q)
           end) of
        {ok, MessageCount, ConsumerCount} ->
            return_queue_declare_ok(QueueName, NoWait, MessageCount,
                                    ConsumerCount, State);
        {error, not_found} ->
            case rabbit_amqqueue:declare(QueueName, Durable, AutoDelete,
                                         Args, Owner) of
                {new, Q = #amqqueue{}} ->
                    %% We need to notify the reader within the channel
                    %% process so that we can be sure there are no
                    %% outstanding exclusive queues being declared as
                    %% the connection shuts down.
                    ok = case Owner of
                             none -> ok;
                             _    -> rabbit_queue_collector:register(
                                       CollectorPid, Q)
                         end,
                    return_queue_declare_ok(QueueName, NoWait, 0, 0, State);
                {existing, _Q} ->
                    %% must have been created between the stat and the
                    %% declare. Loop around again.
                    handle_method(Declare, none, State)
            end
    end;

handle_method(#'queue.declare'{queue   = QueueNameBin,
                               passive = true,
                               nowait  = NoWait},
              _, State = #ch{virtual_host = VHostPath,
                             reader_pid   = ReaderPid}) ->
    QueueName = rabbit_misc:r(VHostPath, queue, QueueNameBin),
    check_configure_permitted(QueueName, State),
    {{ok, MessageCount, ConsumerCount}, #amqqueue{} = Q} =
        rabbit_amqqueue:with_or_die(
          QueueName, fun (Q) -> {rabbit_amqqueue:stat(Q), Q} end),
    ok = rabbit_amqqueue:check_exclusive_access(Q, ReaderPid),
    return_queue_declare_ok(QueueName, NoWait, MessageCount, ConsumerCount,
                            State);

handle_method(#'queue.delete'{queue = QueueNameBin,
                              if_unused = IfUnused,
                              if_empty = IfEmpty,
                              nowait = NoWait},
              _, State = #ch{reader_pid = ReaderPid}) ->
    QueueName = expand_queue_name_shortcut(QueueNameBin, State),
    check_configure_permitted(QueueName, State),
    case rabbit_amqqueue:with_exclusive_access_or_die(
           QueueName, ReaderPid,
           fun (Q) -> rabbit_amqqueue:delete(Q, IfUnused, IfEmpty) end) of
        {error, in_use} ->
            rabbit_misc:protocol_error(
              precondition_failed, "~s in use", [rabbit_misc:rs(QueueName)]);
        {error, not_empty} ->
            rabbit_misc:protocol_error(
              precondition_failed, "~s not empty", [rabbit_misc:rs(QueueName)]);
        {ok, PurgedMessageCount} ->
            return_ok(State, NoWait,
                      #'queue.delete_ok'{message_count = PurgedMessageCount})
    end;

handle_method(#'queue.bind'{queue = QueueNameBin,
                            exchange = ExchangeNameBin,
                            routing_key = RoutingKey,
                            nowait = NoWait,
                            arguments = Arguments}, _, State) ->
    binding_action(fun rabbit_binding:add/2,
                   ExchangeNameBin, queue, QueueNameBin, RoutingKey, Arguments,
                   #'queue.bind_ok'{}, NoWait, State);

handle_method(#'queue.unbind'{queue = QueueNameBin,
                              exchange = ExchangeNameBin,
                              routing_key = RoutingKey,
                              arguments = Arguments}, _, State) ->
    binding_action(fun rabbit_binding:remove/2,
                   ExchangeNameBin, queue, QueueNameBin, RoutingKey, Arguments,
                   #'queue.unbind_ok'{}, false, State);

handle_method(#'queue.purge'{queue = QueueNameBin,
                             nowait = NoWait},
              _, State = #ch{reader_pid = ReaderPid}) ->
    QueueName = expand_queue_name_shortcut(QueueNameBin, State),
    check_read_permitted(QueueName, State),
    {ok, PurgedMessageCount} = rabbit_amqqueue:with_exclusive_access_or_die(
                                 QueueName, ReaderPid,
                                 fun (Q) -> rabbit_amqqueue:purge(Q) end),
    return_ok(State, NoWait,
              #'queue.purge_ok'{message_count = PurgedMessageCount});


handle_method(#'tx.select'{}, _, #ch{confirm_enabled = true}) ->
    rabbit_misc:protocol_error(
      precondition_failed, "cannot switch from confirm to tx mode", []);

handle_method(#'tx.select'{}, _, State = #ch{transaction_id = none}) ->
    {reply, #'tx.select_ok'{}, new_tx(State)};

handle_method(#'tx.select'{}, _, State) ->
    {reply, #'tx.select_ok'{}, State};

handle_method(#'tx.commit'{}, _, #ch{transaction_id = none}) ->
    rabbit_misc:protocol_error(
      precondition_failed, "channel is not transactional", []);

handle_method(#'tx.commit'{}, _, State) ->
    {reply, #'tx.commit_ok'{}, internal_commit(State)};

handle_method(#'tx.rollback'{}, _, #ch{transaction_id = none}) ->
    rabbit_misc:protocol_error(
      precondition_failed, "channel is not transactional", []);

handle_method(#'tx.rollback'{}, _, State) ->
    {reply, #'tx.rollback_ok'{}, internal_rollback(State)};

handle_method(#'confirm.select'{}, _, #ch{transaction_id = TxId})
  when TxId =/= none ->
    rabbit_misc:protocol_error(
      precondition_failed, "cannot switch from tx to confirm mode", []);

handle_method(#'confirm.select'{nowait = NoWait}, _, State) ->
    return_ok(State#ch{confirm_enabled = true},
              NoWait, #'confirm.select_ok'{});

handle_method(#'channel.flow'{active = true}, _,
              State = #ch{limiter_pid = LimiterPid}) ->
    LimiterPid1 = case rabbit_limiter:unblock(LimiterPid) of
                      ok      -> LimiterPid;
                      stopped -> unlimit_queues(State)
                  end,
    {reply, #'channel.flow_ok'{active = true},
     State#ch{limiter_pid = LimiterPid1}};

handle_method(#'channel.flow'{active = false}, _,
              State = #ch{limiter_pid = LimiterPid,
                          consumer_mapping = Consumers}) ->
    LimiterPid1 = case LimiterPid of
                      undefined -> start_limiter(State);
                      Other     -> Other
                  end,
    State1 = State#ch{limiter_pid = LimiterPid1},
    ok = rabbit_limiter:block(LimiterPid1),
    case consumer_queues(Consumers) of
        []    -> {reply, #'channel.flow_ok'{active = false}, State1};
        QPids -> Queues = [{QPid, erlang:monitor(process, QPid)} ||
                              QPid <- QPids],
                 ok = rabbit_amqqueue:flush_all(QPids, self()),
                 {noreply, State1#ch{blocking = dict:from_list(Queues)}}
    end;

handle_method(_MethodRecord, _Content, _State) ->
    rabbit_misc:protocol_error(
      command_invalid, "unimplemented method", []).

%%----------------------------------------------------------------------------

binding_action(Fun, ExchangeNameBin, DestinationType, DestinationNameBin,
               RoutingKey, Arguments, ReturnMethod, NoWait,
               State = #ch{virtual_host = VHostPath,
                           reader_pid   = ReaderPid}) ->
    %% FIXME: connection exception (!) on failure??
    %% (see rule named "failure" in spec-XML)
    %% FIXME: don't allow binding to internal exchanges -
    %% including the one named "" !
    {DestinationName, ActualRoutingKey} =
        expand_binding(DestinationType, DestinationNameBin, RoutingKey, State),
    check_write_permitted(DestinationName, State),
    ExchangeName = rabbit_misc:r(VHostPath, exchange, ExchangeNameBin),
    [check_not_default_exchange(N) || N <- [DestinationName, ExchangeName]],
    check_read_permitted(ExchangeName, State),
    case Fun(#binding{source      = ExchangeName,
                      destination = DestinationName,
                      key         = ActualRoutingKey,
                      args        = Arguments},
             fun (_X, Q = #amqqueue{}) ->
                     try rabbit_amqqueue:check_exclusive_access(Q, ReaderPid)
                     catch exit:Reason -> {error, Reason}
                     end;
                 (_X, #exchange{}) ->
                     ok
             end) of
        {error, source_not_found} ->
            rabbit_misc:not_found(ExchangeName);
        {error, destination_not_found} ->
            rabbit_misc:not_found(DestinationName);
        {error, source_and_destination_not_found} ->
            rabbit_misc:protocol_error(
              not_found, "no ~s and no ~s", [rabbit_misc:rs(ExchangeName),
                                             rabbit_misc:rs(DestinationName)]);
        {error, binding_not_found} ->
            rabbit_misc:protocol_error(
              not_found, "no binding ~s between ~s and ~s",
              [RoutingKey, rabbit_misc:rs(ExchangeName),
               rabbit_misc:rs(DestinationName)]);
        {error, #amqp_error{} = Error} ->
            rabbit_misc:protocol_error(Error);
        ok -> return_ok(State, NoWait, ReturnMethod)
    end.

basic_return(#basic_message{exchange_name = ExchangeName,
                            routing_key   = RoutingKey,
                            content       = Content},
             WriterPid, Reason) ->
    {_Close, ReplyCode, ReplyText} =
        rabbit_framing_amqp_0_9_1:lookup_amqp_exception(Reason),
    ok = rabbit_writer:send_command(
           WriterPid,
           #'basic.return'{reply_code  = ReplyCode,
                           reply_text  = ReplyText,
                           exchange    = ExchangeName#resource.name,
                           routing_key = RoutingKey},
           Content).

reject(DeliveryTag, Requeue, Multiple, State = #ch{unacked_message_q = UAMQ}) ->
    {Acked, Remaining} = collect_acks(UAMQ, DeliveryTag, Multiple),
    ok = fold_per_queue(
           fun (QPid, MsgIds, ok) ->
                   rabbit_amqqueue:reject(QPid, MsgIds, Requeue, self())
           end, ok, Acked),
    ok = notify_limiter(State#ch.limiter_pid, Acked),
    {noreply, State#ch{unacked_message_q = Remaining}}.

ack_record(DeliveryTag, ConsumerTag,
           _MsgStruct = {_QName, QPid, MsgId, _Redelivered, _Msg}) ->
    {DeliveryTag, ConsumerTag, {QPid, MsgId}}.

collect_acks(Q, 0, true) ->
    {Q, queue:new()};
collect_acks(Q, DeliveryTag, Multiple) ->
    collect_acks(queue:new(), queue:new(), Q, DeliveryTag, Multiple).

collect_acks(ToAcc, PrefixAcc, Q, DeliveryTag, Multiple) ->
    case queue:out(Q) of
        {{value, UnackedMsg = {CurrentDeliveryTag, _ConsumerTag, _Msg}},
         QTail} ->
            if CurrentDeliveryTag == DeliveryTag ->
                    {queue:in(UnackedMsg, ToAcc), queue:join(PrefixAcc, QTail)};
               Multiple ->
                    collect_acks(queue:in(UnackedMsg, ToAcc), PrefixAcc,
                                 QTail, DeliveryTag, Multiple);
               true ->
                    collect_acks(ToAcc, queue:in(UnackedMsg, PrefixAcc),
                                 QTail, DeliveryTag, Multiple)
            end;
        {empty, _} ->
            rabbit_misc:protocol_error(
              precondition_failed, "unknown delivery tag ~w", [DeliveryTag])
    end.

add_tx_participants(MoreP, State = #ch{tx_participants = Participants}) ->
    State#ch{tx_participants = sets:union(Participants,
                                          sets:from_list(MoreP))}.

ack(TxnKey, UAQ) ->
    fold_per_queue(
      fun (QPid, MsgIds, L) ->
              ok = rabbit_amqqueue:ack(QPid, TxnKey, MsgIds, self()),
              [{QPid, length(MsgIds)} | L]
      end, [], UAQ).

make_tx_id() -> rabbit_guid:guid().

new_tx(State) ->
    State#ch{transaction_id    = make_tx_id(),
             tx_participants   = sets:new(),
             uncommitted_ack_q = queue:new()}.

internal_commit(State = #ch{transaction_id = TxnKey,
                            tx_participants = Participants}) ->
    case rabbit_amqqueue:commit_all(sets:to_list(Participants),
                                    TxnKey, self()) of
        ok              -> ok = notify_limiter(State#ch.limiter_pid,
                                               State#ch.uncommitted_ack_q),
                           new_tx(State);
        {error, Errors} -> rabbit_misc:protocol_error(
                             internal_error, "commit failed: ~w", [Errors])
    end.

internal_rollback(State = #ch{transaction_id = TxnKey,
                              tx_participants = Participants,
                              uncommitted_ack_q = UAQ,
                              unacked_message_q = UAMQ}) ->
    ?LOGDEBUG("rollback ~p~n  - ~p acks uncommitted, ~p messages unacked~n",
              [self(),
               queue:len(UAQ),
               queue:len(UAMQ)]),
    ok = rabbit_amqqueue:rollback_all(sets:to_list(Participants),
                                      TxnKey, self()),
    NewUAMQ = queue:join(UAQ, UAMQ),
    new_tx(State#ch{unacked_message_q = NewUAMQ}).

rollback_and_notify(State = #ch{transaction_id = none}) ->
    notify_queues(State);
rollback_and_notify(State) ->
    notify_queues(internal_rollback(State)).

fold_per_queue(F, Acc0, UAQ) ->
    D = rabbit_misc:queue_fold(
          fun ({_DTag, _CTag, {QPid, MsgId}}, D) ->
                  %% dict:append would avoid the lists:reverse in
                  %% handle_message({recover, true}, ...). However, it
                  %% is significantly slower when going beyond a few
                  %% thousand elements.
                  rabbit_misc:dict_cons(QPid, MsgId, D)
          end, dict:new(), UAQ),
    dict:fold(fun (QPid, MsgIds, Acc) -> F(QPid, MsgIds, Acc) end,
              Acc0, D).

start_limiter(State = #ch{unacked_message_q = UAMQ, start_limiter_fun = SLF}) ->
    {ok, LPid} = SLF(queue:len(UAMQ)),
    ok = limit_queues(LPid, State),
    LPid.

notify_queues(#ch{consumer_mapping = Consumers}) ->
    rabbit_amqqueue:notify_down_all(consumer_queues(Consumers), self()).

unlimit_queues(State) ->
    ok = limit_queues(undefined, State),
    undefined.

limit_queues(LPid, #ch{consumer_mapping = Consumers}) ->
    rabbit_amqqueue:limit_all(consumer_queues(Consumers), self(), LPid).

consumer_queues(Consumers) ->
    [QPid || QueueName <-
                 sets:to_list(
                   dict:fold(fun (_ConsumerTag, QueueName, S) ->
                                     sets:add_element(QueueName, S)
                             end, sets:new(), Consumers)),
             case rabbit_amqqueue:lookup(QueueName) of
                 {ok, Q} -> QPid = Q#amqqueue.pid, true;
                 %% queue has been deleted in the meantime
                 {error, not_found} -> QPid = none, false
             end].

%% tell the limiter about the number of acks that have been received
%% for messages delivered to subscribed consumers, but not acks for
%% messages sent in a response to a basic.get (identified by their
%% 'none' consumer tag)
notify_limiter(undefined, _Acked) ->
    ok;
notify_limiter(LimiterPid, Acked) ->
    case rabbit_misc:queue_fold(fun ({_, none, _}, Acc) -> Acc;
                                    ({_, _, _}, Acc)    -> Acc + 1
                                end, 0, Acked) of
        0     -> ok;
        Count -> rabbit_limiter:ack(LimiterPid, Count)
    end.

<<<<<<< HEAD
is_message_persistent(Content) ->
    case rabbit_basic:is_message_persistent(Content) of
        {invalid, Other} ->
            rabbit_log:warning("Unknown delivery mode ~p - "
                               "treating as 1, non-persistent~n",
                               [Other]),
            false;
        IsPersistent when is_boolean(IsPersistent) ->
            IsPersistent
    end.

process_routing_result(unroutable,    _, XName,  MsgSeqNo, Msg, State) ->
    ok = basic_return(Msg, State#ch.writer_pid, no_route),
    record_confirm(MsgSeqNo, XName, State);
process_routing_result(not_delivered, _, XName,  MsgSeqNo, Msg, State) ->
    ok = basic_return(Msg, State#ch.writer_pid, no_consumers),
    record_confirm(MsgSeqNo, XName, State);
process_routing_result(routed,       [], XName,  MsgSeqNo,   _, State) ->
    record_confirm(MsgSeqNo, XName, State);
process_routing_result(routed,        _,     _, undefined,   _, State) ->
=======
process_routing_result(unroutable,    _, MsgSeqNo, Message, State) ->
    ok = basic_return(Message, State#ch.writer_pid, no_route),
    send_confirms([MsgSeqNo], State);
process_routing_result(not_delivered, _, MsgSeqNo, Message, State) ->
    ok = basic_return(Message, State#ch.writer_pid, no_consumers),
    send_confirms([MsgSeqNo], State);
process_routing_result(routed,       [], MsgSeqNo,       _, State) ->
    send_confirms([MsgSeqNo], State);
process_routing_result(routed,        _, undefined,      _, State) ->
>>>>>>> ebcd774c
    State;
process_routing_result(routed,    QPids, XName,  MsgSeqNo,   _, State) ->
    #ch{unconfirmed = UC} = State,
    [maybe_monitor(QPid) || QPid <- QPids],
    UC1 = gb_trees:insert(MsgSeqNo, {XName, sets:from_list(QPids)}, UC),
    State#ch{unconfirmed = UC1}.

lock_message(true, MsgStruct, State = #ch{unacked_message_q = UAMQ}) ->
    State#ch{unacked_message_q = queue:in(MsgStruct, UAMQ)};
lock_message(false, _MsgStruct, State) ->
    State.

send_nacks([], State) ->
    State;
send_nacks(MXs, State) ->
    MsgSeqNos = [ MsgSeqNo || {MsgSeqNo, _} <- MXs ],
    coalesce_and_send(MsgSeqNos,
                      fun(MsgSeqNo, Multiple) ->
                              #'basic.nack'{delivery_tag = MsgSeqNo,
                                            multiple = Multiple}
                      end, State).

send_confirms(State = #ch{confirmed = C}) ->
    C1 = lists:append(C),
    MsgSeqNos = [ begin maybe_incr_stats([{ExchangeName, 1}], confirm, State),
                        MsgSeqNo
                  end || {MsgSeqNo, ExchangeName} <- C1 ],
    send_confirms(MsgSeqNos, State #ch{confirmed = []}).
send_confirms([], State) ->
    State;
send_confirms([MsgSeqNo], State = #ch{writer_pid = WriterPid}) ->
    ok = rabbit_writer:send_command(WriterPid,
                                    #'basic.ack'{delivery_tag = MsgSeqNo}),
    State;
send_confirms(Cs, State) ->
    coalesce_and_send(Cs, fun(MsgSeqNo, Multiple) ->
                                  #'basic.ack'{delivery_tag = MsgSeqNo,
                                               multiple     = Multiple}
                          end, State).

coalesce_and_send(MsgSeqNos, MkMsgFun,
                  State = #ch{writer_pid = WriterPid, unconfirmed = UC}) ->
    SMsgSeqNos = lists:usort(MsgSeqNos),
    CutOff = case gb_trees:is_empty(UC) of
                 true  -> lists:last(SMsgSeqNos) + 1;
                 false -> {SeqNo, _XQ} = gb_trees:smallest(UC), SeqNo
             end,
    {Ms, Ss} = lists:splitwith(fun(X) -> X < CutOff end, SMsgSeqNos),
    case Ms of
        [] -> ok;
        _  -> ok = rabbit_writer:send_command(
                     WriterPid, MkMsgFun(lists:last(Ms), true))
    end,
    [ok = rabbit_writer:send_command(
            WriterPid, MkMsgFun(SeqNo, false)) || SeqNo <- Ss],
    State.

terminate(_State) ->
    pg_local:leave(rabbit_channels, self()),
    rabbit_event:notify(channel_closed, [{pid, self()}]).

infos(Items, State) -> [{Item, i(Item, State)} || Item <- Items].

i(pid,            _)                                 -> self();
i(connection,     #ch{reader_pid       = ReaderPid}) -> ReaderPid;
i(number,         #ch{channel          = Channel})   -> Channel;
i(user,           #ch{user             = User})      -> User#user.username;
i(vhost,          #ch{virtual_host     = VHost})     -> VHost;
i(transactional,  #ch{transaction_id   = TxnKey})    -> TxnKey =/= none;
i(confirm,        #ch{confirm_enabled  = CE})        -> CE;
i(consumer_count, #ch{consumer_mapping = ConsumerMapping}) ->
    dict:size(ConsumerMapping);
i(messages_unconfirmed, #ch{unconfirmed = UC}) ->
    gb_trees:size(UC);
i(messages_unacknowledged, #ch{unacked_message_q = UAMQ,
                               uncommitted_ack_q = UAQ}) ->
    queue:len(UAMQ) + queue:len(UAQ);
i(acks_uncommitted, #ch{uncommitted_ack_q = UAQ}) ->
    queue:len(UAQ);
i(prefetch_count, #ch{limiter_pid = LimiterPid}) ->
    rabbit_limiter:get_limit(LimiterPid);
i(client_flow_blocked, #ch{limiter_pid = LimiterPid}) ->
    rabbit_limiter:is_blocked(LimiterPid);
i(Item, _) ->
    throw({bad_argument, Item}).

maybe_incr_stats(QXIncs, Measure, #ch{stats_timer = StatsTimer}) ->
    case rabbit_event:stats_level(StatsTimer) of
        fine -> [incr_stats(QX, Inc, Measure) || {QX, Inc} <- QXIncs];
        _    -> ok
    end.

incr_stats({QPid, _} = QX, Inc, Measure) ->
    maybe_monitor(QPid),
    update_measures(queue_exchange_stats, QX, Inc, Measure);
incr_stats(QPid, Inc, Measure) when is_pid(QPid) ->
    maybe_monitor(QPid),
    update_measures(queue_stats, QPid, Inc, Measure);
incr_stats(X, Inc, Measure) ->
    update_measures(exchange_stats, X, Inc, Measure).

maybe_monitor(QPid) ->
    case get({monitoring, QPid}) of
        undefined -> erlang:monitor(process, QPid),
                     put({monitoring, QPid}, true);
        _         -> ok
    end.

update_measures(Type, QX, Inc, Measure) ->
    Measures = case get({Type, QX}) of
                   undefined -> [];
                   D         -> D
               end,
    Cur = case orddict:find(Measure, Measures) of
              error   -> 0;
              {ok, C} -> C
          end,
    put({Type, QX},
        orddict:store(Measure, Cur + Inc, Measures)).

internal_emit_stats(State) ->
    internal_emit_stats(State, []).

internal_emit_stats(State = #ch{stats_timer = StatsTimer}, Extra) ->
    CoarseStats = infos(?STATISTICS_KEYS, State),
    case rabbit_event:stats_level(StatsTimer) of
        coarse ->
            rabbit_event:notify(channel_stats, Extra ++ CoarseStats);
        fine ->
            FineStats =
                [{channel_queue_stats,
                  [{QPid, Stats} || {{queue_stats, QPid}, Stats} <- get()]},
                 {channel_exchange_stats,
                  [{X, Stats} || {{exchange_stats, X}, Stats} <- get()]},
                 {channel_queue_exchange_stats,
                  [{QX, Stats} ||
                      {{queue_exchange_stats, QX}, Stats} <- get()]}],
            rabbit_event:notify(channel_stats,
                                Extra ++ CoarseStats ++ FineStats)
    end.

erase_queue_stats(QPid) ->
    erase({monitoring, QPid}),
    erase({queue_stats, QPid}),
    [erase({queue_exchange_stats, QX}) ||
        {{queue_exchange_stats, QX = {QPid0, _}}, _} <- get(), QPid =:= QPid0].<|MERGE_RESOLUTION|>--- conflicted
+++ resolved
@@ -1223,18 +1223,6 @@
         Count -> rabbit_limiter:ack(LimiterPid, Count)
     end.
 
-<<<<<<< HEAD
-is_message_persistent(Content) ->
-    case rabbit_basic:is_message_persistent(Content) of
-        {invalid, Other} ->
-            rabbit_log:warning("Unknown delivery mode ~p - "
-                               "treating as 1, non-persistent~n",
-                               [Other]),
-            false;
-        IsPersistent when is_boolean(IsPersistent) ->
-            IsPersistent
-    end.
-
 process_routing_result(unroutable,    _, XName,  MsgSeqNo, Msg, State) ->
     ok = basic_return(Msg, State#ch.writer_pid, no_route),
     record_confirm(MsgSeqNo, XName, State);
@@ -1244,17 +1232,6 @@
 process_routing_result(routed,       [], XName,  MsgSeqNo,   _, State) ->
     record_confirm(MsgSeqNo, XName, State);
 process_routing_result(routed,        _,     _, undefined,   _, State) ->
-=======
-process_routing_result(unroutable,    _, MsgSeqNo, Message, State) ->
-    ok = basic_return(Message, State#ch.writer_pid, no_route),
-    send_confirms([MsgSeqNo], State);
-process_routing_result(not_delivered, _, MsgSeqNo, Message, State) ->
-    ok = basic_return(Message, State#ch.writer_pid, no_consumers),
-    send_confirms([MsgSeqNo], State);
-process_routing_result(routed,       [], MsgSeqNo,       _, State) ->
-    send_confirms([MsgSeqNo], State);
-process_routing_result(routed,        _, undefined,      _, State) ->
->>>>>>> ebcd774c
     State;
 process_routing_result(routed,    QPids, XName,  MsgSeqNo,   _, State) ->
     #ch{unconfirmed = UC} = State,
