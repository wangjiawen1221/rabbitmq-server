--- conflicted
+++ resolved
@@ -368,20 +368,18 @@
 expand_routing_key_shortcut(_QueueNameBin, RoutingKey, _State) ->
     RoutingKey.
 
-<<<<<<< HEAD
-check_not_default_exchange(#resource{kind = exchange, name = <<"">>}) ->
-    rabbit_misc:protocol_error(
-      access_refused, "operation not permitted on the default exchange", []);
-check_not_default_exchange(_) ->
-    ok.
-=======
 expand_binding(queue, DestinationNameBin, RoutingKey, State) ->
     {expand_queue_name_shortcut(DestinationNameBin, State),
      expand_routing_key_shortcut(DestinationNameBin, RoutingKey, State)};
 expand_binding(exchange, DestinationNameBin, RoutingKey, State) ->
     {rabbit_misc:r(State#ch.virtual_host, exchange, DestinationNameBin),
      RoutingKey}.
->>>>>>> 303a7db9
+
+check_not_default_exchange(#resource{kind = exchange, name = <<"">>}) ->
+    rabbit_misc:protocol_error(
+      access_refused, "operation not permitted on the default exchange", []);
+check_not_default_exchange(_) ->
+    ok.
 
 %% check that an exchange/queue name does not contain the reserved
 %% "amq."  prefix.
