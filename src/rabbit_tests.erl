--- conflicted
+++ resolved
@@ -1020,14 +1020,8 @@
     %% create a few things so there is some useful information to list
     Writer = spawn(fun () -> receive shutdown -> ok end end),
     {ok, Ch} = rabbit_channel:start_link(
-<<<<<<< HEAD
                  1, self(), Writer, rabbit_framing_amqp_0_9_1, user(<<"user">>),
                  <<"/">>, [], self(), fun (_) -> {ok, self()} end),
-=======
-                 1, self(), Writer, user(<<"user">>), <<"/">>,
-                 rabbit_framing_amqp_0_9_1, self(),
-                 fun (_) -> {ok, self()} end),
->>>>>>> 6c4ae573
     [Q, Q2] = [Queue || Name <- [<<"foo">>, <<"bar">>],
                         {new, Queue = #amqqueue{}} <-
                             [rabbit_amqqueue:declare(
@@ -1086,14 +1080,8 @@
     Me = self(),
     Writer = spawn(fun () -> Receiver(Me) end),
     {ok, Ch} = rabbit_channel:start_link(
-<<<<<<< HEAD
                  1, Me, Writer, rabbit_framing_amqp_0_9_1, user(<<"guest">>),
                  <<"/">>, [], self(), fun (_) -> {ok, self()} end),
-=======
-                 1, Me, Writer, user(<<"guest">>), <<"/">>,
-                 rabbit_framing_amqp_0_9_1, self(),
-                 fun (_) -> {ok, self()} end),
->>>>>>> 6c4ae573
     ok = rabbit_channel:do(Ch, #'channel.open'{}),
     receive #'channel.open_ok'{} -> ok
     after 1000 -> throw(failed_to_receive_channel_open_ok)
@@ -1317,11 +1305,7 @@
     rabbit_channel:do(Ch, #'queue.declare'{ passive = true,
                                             queue   = ?CLEANUP_QUEUE_NAME }),
     receive
-<<<<<<< HEAD
-        #'channel.close'{reply_code = 404} ->
-=======
         #'channel.close'{reply_code = ?NOT_FOUND} ->
->>>>>>> 6c4ae573
             ok
     after 2000 ->
             throw(failed_to_receive_channel_exit)
