%%   The contents of this file are subject to the Mozilla Public License
%%   Version 1.1 (the "License"); you may not use this file except in
%%   compliance with the License. You may obtain a copy of the License at
%%   http://www.mozilla.org/MPL/
%%
%%   Software distributed under the License is distributed on an "AS IS"
%%   basis, WITHOUT WARRANTY OF ANY KIND, either express or implied. See the
%%   License for the specific language governing rights and limitations
%%   under the License.
%%
%%   The Original Code is RabbitMQ.
%%
%%   The Initial Developers of the Original Code are LShift Ltd,
%%   Cohesive Financial Technologies LLC, and Rabbit Technologies Ltd.
%%
%%   Portions created before 22-Nov-2008 00:00:00 GMT by LShift Ltd,
%%   Cohesive Financial Technologies LLC, or Rabbit Technologies Ltd
%%   are Copyright (C) 2007-2008 LShift Ltd, Cohesive Financial
%%   Technologies LLC, and Rabbit Technologies Ltd.
%%
%%   Portions created by LShift Ltd are Copyright (C) 2007-2010 LShift
%%   Ltd. Portions created by Cohesive Financial Technologies LLC are
%%   Copyright (C) 2007-2010 Cohesive Financial Technologies
%%   LLC. Portions created by Rabbit Technologies Ltd are Copyright
%%   (C) 2007-2010 Rabbit Technologies Ltd.
%%
%%   All Rights Reserved.
%%
%%   Contributor(s): ______________________________________.
%%

-module(rabbit_tests).

-compile([export_all]).

-export([all_tests/0, test_parsing/0]).

%% Exported so the hook mechanism can call back
-export([handle_hook/3, bad_handle_hook/3, extra_arg_hook/5]).

-import(lists).

-include("rabbit.hrl").
-include("rabbit_framing.hrl").
-include_lib("kernel/include/file.hrl").

-define(PERSISTENT_MSG_STORE,     msg_store_persistent).
-define(TRANSIENT_MSG_STORE,      msg_store_transient).

test_content_prop_roundtrip(Datum, Binary) ->
    Types =  [element(1, E) || E <- Datum],
    Values = [element(2, E) || E <- Datum],
    Values = rabbit_binary_parser:parse_properties(Types, Binary), %% assertion
    Binary = rabbit_binary_generator:encode_properties(Types, Values). %% assertion

all_tests() ->
    application:set_env(rabbit, file_handles_high_watermark, 10, infinity),
    passed = test_backing_queue(),
    passed = test_priority_queue(),
    passed = test_bpqueue(),
    passed = test_pg_local(),
    passed = test_unfold(),
    passed = test_supervisor_delayed_restart(),
    passed = test_parsing(),
    passed = test_content_framing(),
    passed = test_topic_matching(),
    passed = test_log_management(),
    passed = test_app_management(),
    passed = test_log_management_during_startup(),
    passed = test_memory_pressure(),
    passed = test_statistics(),
    passed = test_cluster_management(),
    passed = test_user_management(),
    passed = test_server_status(),
    passed = maybe_run_cluster_dependent_tests(),
    passed.


maybe_run_cluster_dependent_tests() ->
    SecondaryNode = rabbit_misc:makenode("hare"),

    case net_adm:ping(SecondaryNode) of
        pong -> passed = run_cluster_dependent_tests(SecondaryNode);
        pang -> io:format("Skipping cluster dependent tests with node ~p~n",
                          [SecondaryNode])
    end,
    passed.

run_cluster_dependent_tests(SecondaryNode) ->
    SecondaryNodeS = atom_to_list(SecondaryNode),

    ok = control_action(stop_app, []),
    ok = control_action(reset, []),
    ok = control_action(cluster, [SecondaryNodeS]),
    ok = control_action(start_app, []),

    io:format("Running cluster dependent tests with node ~p~n", [SecondaryNode]),
    passed = test_delegates_async(SecondaryNode),
    passed = test_delegates_sync(SecondaryNode),

    passed.

test_priority_queue() ->

    false = priority_queue:is_queue(not_a_queue),

    %% empty Q
    Q = priority_queue:new(),
    {true, true, 0, [], []} = test_priority_queue(Q),

    %% 1-4 element no-priority Q
    true = lists:all(fun (X) -> X =:= passed end,
                     lists:map(fun test_simple_n_element_queue/1,
                               lists:seq(1, 4))),

    %% 1-element priority Q
    Q1 = priority_queue:in(foo, 1, priority_queue:new()),
    {true, false, 1, [{1, foo}], [foo]} =
        test_priority_queue(Q1),

    %% 2-element same-priority Q
    Q2 = priority_queue:in(bar, 1, Q1),
    {true, false, 2, [{1, foo}, {1, bar}], [foo, bar]} =
        test_priority_queue(Q2),

    %% 2-element different-priority Q
    Q3 = priority_queue:in(bar, 2, Q1),
    {true, false, 2, [{2, bar}, {1, foo}], [bar, foo]} =
        test_priority_queue(Q3),

    %% 1-element negative priority Q
    Q4 = priority_queue:in(foo, -1, priority_queue:new()),
    {true, false, 1, [{-1, foo}], [foo]} = test_priority_queue(Q4),

    %% merge 2 * 1-element no-priority Qs
    Q5 = priority_queue:join(priority_queue:in(foo, Q),
                             priority_queue:in(bar, Q)),
    {true, false, 2, [{0, foo}, {0, bar}], [foo, bar]} =
        test_priority_queue(Q5),

    %% merge 1-element no-priority Q with 1-element priority Q
    Q6 = priority_queue:join(priority_queue:in(foo, Q),
                             priority_queue:in(bar, 1, Q)),
    {true, false, 2, [{1, bar}, {0, foo}], [bar, foo]} =
        test_priority_queue(Q6),

    %% merge 1-element priority Q with 1-element no-priority Q
    Q7 = priority_queue:join(priority_queue:in(foo, 1, Q),
                             priority_queue:in(bar, Q)),
    {true, false, 2, [{1, foo}, {0, bar}], [foo, bar]} =
        test_priority_queue(Q7),

    %% merge 2 * 1-element same-priority Qs
    Q8 = priority_queue:join(priority_queue:in(foo, 1, Q),
                             priority_queue:in(bar, 1, Q)),
    {true, false, 2, [{1, foo}, {1, bar}], [foo, bar]} =
        test_priority_queue(Q8),

    %% merge 2 * 1-element different-priority Qs
    Q9 = priority_queue:join(priority_queue:in(foo, 1, Q),
                             priority_queue:in(bar, 2, Q)),
    {true, false, 2, [{2, bar}, {1, foo}], [bar, foo]} =
        test_priority_queue(Q9),

    %% merge 2 * 1-element different-priority Qs (other way around)
    Q10 = priority_queue:join(priority_queue:in(bar, 2, Q),
                              priority_queue:in(foo, 1, Q)),
    {true, false, 2, [{2, bar}, {1, foo}], [bar, foo]} =
        test_priority_queue(Q10),

    %% merge 2 * 2-element multi-different-priority Qs
    Q11 = priority_queue:join(Q6, Q5),
    {true, false, 4, [{1, bar}, {0, foo}, {0, foo}, {0, bar}],
     [bar, foo, foo, bar]} = test_priority_queue(Q11),

    %% and the other way around
    Q12 = priority_queue:join(Q5, Q6),
    {true, false, 4, [{1, bar}, {0, foo}, {0, bar}, {0, foo}],
     [bar, foo, bar, foo]} = test_priority_queue(Q12),

    %% merge with negative priorities
    Q13 = priority_queue:join(Q4, Q5),
    {true, false, 3, [{0, foo}, {0, bar}, {-1, foo}], [foo, bar, foo]} =
        test_priority_queue(Q13),

    %% and the other way around
    Q14 = priority_queue:join(Q5, Q4),
    {true, false, 3, [{0, foo}, {0, bar}, {-1, foo}], [foo, bar, foo]} =
        test_priority_queue(Q14),

    %% joins with empty queues:
    Q1 = priority_queue:join(Q, Q1),
    Q1 = priority_queue:join(Q1, Q),

    %% insert with priority into non-empty zero-priority queue
    Q15 = priority_queue:in(baz, 1, Q5),
    {true, false, 3, [{1, baz}, {0, foo}, {0, bar}], [baz, foo, bar]} =
        test_priority_queue(Q15),

    passed.

priority_queue_in_all(Q, L) ->
    lists:foldl(fun (X, Acc) -> priority_queue:in(X, Acc) end, Q, L).

priority_queue_out_all(Q) ->
    case priority_queue:out(Q) of
        {empty, _}       -> [];
        {{value, V}, Q1} -> [V | priority_queue_out_all(Q1)]
    end.

test_priority_queue(Q) ->
    {priority_queue:is_queue(Q),
     priority_queue:is_empty(Q),
     priority_queue:len(Q),
     priority_queue:to_list(Q),
     priority_queue_out_all(Q)}.

test_bpqueue() ->
    Q = bpqueue:new(),
    true = bpqueue:is_empty(Q),
    0 = bpqueue:len(Q),
    [] = bpqueue:to_list(Q),

    Q1 = bpqueue_test(fun bpqueue:in/3, fun bpqueue:out/1,
                      fun bpqueue:to_list/1,
                      fun bpqueue:foldl/3, fun bpqueue:map_fold_filter_l/4),
    Q2 = bpqueue_test(fun bpqueue:in_r/3, fun bpqueue:out_r/1,
                      fun (QR) -> lists:reverse(
                                    [{P, lists:reverse(L)} ||
                                        {P, L} <- bpqueue:to_list(QR)])
                      end,
                      fun bpqueue:foldr/3, fun bpqueue:map_fold_filter_r/4),

    [{foo, [1, 2]}, {bar, [3]}] = bpqueue:to_list(bpqueue:join(Q, Q1)),
    [{bar, [3]}, {foo, [2, 1]}] = bpqueue:to_list(bpqueue:join(Q2, Q)),
    [{foo, [1, 2]}, {bar, [3, 3]}, {foo, [2,1]}] =
        bpqueue:to_list(bpqueue:join(Q1, Q2)),

    [{foo, [1, 2]}, {bar, [3]}, {foo, [1, 2]}, {bar, [3]}] =
        bpqueue:to_list(bpqueue:join(Q1, Q1)),

    [{foo, [1, 2]}, {bar, [3]}] =
        bpqueue:to_list(
          bpqueue:from_list(
            [{x, []}, {foo, [1]}, {y, []}, {foo, [2]}, {bar, [3]}, {z, []}])),

    [{undefined, [a]}] = bpqueue:to_list(bpqueue:from_list([{undefined, [a]}])),

    {4, [a,b,c,d]} =
        bpqueue:foldl(
          fun (Prefix, Value, {Prefix, Acc}) ->
                  {Prefix + 1, [Value | Acc]}
          end,
          {0, []}, bpqueue:from_list([{0,[d]}, {1,[c]}, {2,[b]}, {3,[a]}])),

    [{bar,3}, {foo,2}, {foo,1}] =
        bpqueue:foldr(fun (P, V, I) -> [{P,V} | I] end, [], Q2),

    BPQL = [{foo,[1,2,2]}, {bar,[3,4,5]}, {foo,[5,6,7]}],
    BPQ = bpqueue:from_list(BPQL),

    %% no effect
    {BPQL, 0} = bpqueue_mffl([none], {none, []}, BPQ),
    {BPQL, 0} = bpqueue_mffl([foo,bar], {none, [1]}, BPQ),
    {BPQL, 0} = bpqueue_mffl([bar], {none, [3]}, BPQ),
    {BPQL, 0} = bpqueue_mffr([bar], {foo, [5]}, BPQ),

    %% process 1 item
    {[{foo,[-1,2,2]}, {bar,[3,4,5]}, {foo,[5,6,7]}], 1} =
        bpqueue_mffl([foo,bar], {foo, [2]}, BPQ),
    {[{foo,[1,2,2]}, {bar,[-3,4,5]}, {foo,[5,6,7]}], 1} =
        bpqueue_mffl([bar], {bar, [4]}, BPQ),
    {[{foo,[1,2,2]}, {bar,[3,4,5]}, {foo,[5,6,-7]}], 1} =
        bpqueue_mffr([foo,bar], {foo, [6]}, BPQ),
    {[{foo,[1,2,2]}, {bar,[3,4]}, {baz,[-5]}, {foo,[5,6,7]}], 1} =
        bpqueue_mffr([bar], {baz, [4]}, BPQ),

    %% change prefix
    {[{bar,[-1,-2,-2,-3,-4,-5,-5,-6,-7]}], 9} =
        bpqueue_mffl([foo,bar], {bar, []}, BPQ),
    {[{bar,[-1,-2,-2,3,4,5]}, {foo,[5,6,7]}], 3} =
        bpqueue_mffl([foo], {bar, [5]}, BPQ),
    {[{bar,[-1,-2,-2,3,4,5,-5,-6]}, {foo,[7]}], 5} =
        bpqueue_mffl([foo], {bar, [7]}, BPQ),
    {[{foo,[1,2,2,-3,-4]}, {bar,[5]}, {foo,[5,6,7]}], 2} =
        bpqueue_mffl([bar], {foo, [5]}, BPQ),
    {[{bar,[-1,-2,-2,3,4,5,-5,-6,-7]}], 6} =
        bpqueue_mffl([foo], {bar, []}, BPQ),
    {[{foo,[1,2,2,-3,-4,-5,5,6,7]}], 3} =
        bpqueue_mffl([bar], {foo, []}, BPQ),

    %% edge cases
    {[{foo,[-1,-2,-2]}, {bar,[3,4,5]}, {foo,[5,6,7]}], 3} =
        bpqueue_mffl([foo], {foo, [5]}, BPQ),
    {[{foo,[1,2,2]}, {bar,[3,4,5]}, {foo,[-5,-6,-7]}], 3} =
        bpqueue_mffr([foo], {foo, [2]}, BPQ),

    passed.

bpqueue_test(In, Out, List, Fold, MapFoldFilter) ->
    Q = bpqueue:new(),
    {empty, _Q} = Out(Q),

    ok = Fold(fun (Prefix, Value, ok) -> {error, Prefix, Value} end, ok, Q),
    {Q1M, 0} = MapFoldFilter(fun(_P)     -> throw(explosion) end,
                             fun(_V, _N) -> throw(explosion) end, 0, Q),
    [] = bpqueue:to_list(Q1M),

    Q1 = In(bar, 3, In(foo, 2, In(foo, 1, Q))),
    false = bpqueue:is_empty(Q1),
    3 = bpqueue:len(Q1),
    [{foo, [1, 2]}, {bar, [3]}] = List(Q1),

    {{value, foo, 1}, Q3}  = Out(Q1),
    {{value, foo, 2}, Q4}  = Out(Q3),
    {{value, bar, 3}, _Q5} = Out(Q4),

    F = fun (QN) ->
                MapFoldFilter(fun (foo) -> true;
                                  (_)   -> false
                              end,
                              fun (2, _Num) -> stop;
                                  (V, Num)  -> {bar, -V, V - Num} end,
                              0, QN)
        end,
    {Q6, 0} = F(Q),
    [] = bpqueue:to_list(Q6),
    {Q7, 1} = F(Q1),
    [{bar, [-1]}, {foo, [2]}, {bar, [3]}] = List(Q7),

    Q1.

bpqueue_mffl(FF1A, FF2A, BPQ) ->
    bpqueue_mff(fun bpqueue:map_fold_filter_l/4, FF1A, FF2A, BPQ).

bpqueue_mffr(FF1A, FF2A, BPQ) ->
    bpqueue_mff(fun bpqueue:map_fold_filter_r/4, FF1A, FF2A, BPQ).

bpqueue_mff(Fold, FF1A, FF2A, BPQ) ->
    FF1 = fun (Prefixes) ->
                  fun (P) -> lists:member(P, Prefixes) end
          end,
    FF2 = fun ({Prefix, Stoppers}) ->
                  fun (Val, Num) ->
                          case lists:member(Val, Stoppers) of
                              true -> stop;
                              false -> {Prefix, -Val, 1 + Num}
                          end
                  end
          end,
    Queue_to_list = fun ({LHS, RHS}) -> {bpqueue:to_list(LHS), RHS} end,

    Queue_to_list(Fold(FF1(FF1A), FF2(FF2A), 0, BPQ)).

test_simple_n_element_queue(N) ->
    Items = lists:seq(1, N),
    Q = priority_queue_in_all(priority_queue:new(), Items),
    ToListRes = [{0, X} || X <- Items],
    {true, false, N, ToListRes, Items} = test_priority_queue(Q),
    passed.

test_pg_local() ->
    [P, Q] = [spawn(fun () -> receive X -> X end end) || _ <- [x, x]],
    check_pg_local(ok, [], []),
    check_pg_local(pg_local:join(a, P), [P], []),
    check_pg_local(pg_local:join(b, P), [P], [P]),
    check_pg_local(pg_local:join(a, P), [P, P], [P]),
    check_pg_local(pg_local:join(a, Q), [P, P, Q], [P]),
    check_pg_local(pg_local:join(b, Q), [P, P, Q], [P, Q]),
    check_pg_local(pg_local:join(b, Q), [P, P, Q], [P, Q, Q]),
    check_pg_local(pg_local:leave(a, P), [P, Q], [P, Q, Q]),
    check_pg_local(pg_local:leave(b, P), [P, Q], [Q, Q]),
    check_pg_local(pg_local:leave(a, P), [Q], [Q, Q]),
    check_pg_local(pg_local:leave(a, P), [Q], [Q, Q]),
    [begin X ! done,
           Ref = erlang:monitor(process, X),
           receive {'DOWN', Ref, process, X, _Info} -> ok end
     end  || X <- [P, Q]],
    check_pg_local(ok, [], []),
    passed.

check_pg_local(ok, APids, BPids) ->
    ok = pg_local:sync(),
    [true, true] = [lists:sort(Pids) == lists:sort(pg_local:get_members(Key)) ||
                       {Key, Pids} <- [{a, APids}, {b, BPids}]].

test_unfold() ->
    {[], test} = rabbit_misc:unfold(fun (_V) -> false end, test),
    List = lists:seq(2,20,2),
    {List, 0} = rabbit_misc:unfold(fun (0) -> false;
                                       (N) -> {true, N*2, N-1}
                                   end, 10),
    passed.

test_parsing() ->
    passed = test_content_properties(),
    passed = test_field_values(),
    passed.

test_content_properties() ->
    test_content_prop_roundtrip([], <<0, 0>>),
    test_content_prop_roundtrip([{bit, true}, {bit, false}, {bit, true}, {bit, false}],
                                <<16#A0, 0>>),
    test_content_prop_roundtrip([{bit, true}, {octet, 123}, {bit, true}, {octet, undefined},
                                 {bit, true}],
                                <<16#E8,0,123>>),
    test_content_prop_roundtrip([{bit, true}, {octet, 123}, {octet, 123}, {bit, true}],
                                <<16#F0,0,123,123>>),
    test_content_prop_roundtrip([{bit, true}, {shortstr, <<"hi">>}, {bit, true},
                                 {shortint, 54321}, {bit, true}],
                                <<16#F8,0,2,"hi",16#D4,16#31>>),
    test_content_prop_roundtrip([{bit, true}, {shortstr, undefined}, {bit, true},
                                 {shortint, 54321}, {bit, true}],
                                <<16#B8,0,16#D4,16#31>>),
    test_content_prop_roundtrip([{table, [{<<"a signedint">>, signedint, 12345678},
                                          {<<"a longstr">>, longstr, <<"yes please">>},
                                          {<<"a decimal">>, decimal, {123, 12345678}},
                                          {<<"a timestamp">>, timestamp, 123456789012345},
                                          {<<"a nested table">>, table,
                                           [{<<"one">>, signedint, 1},
                                            {<<"two">>, signedint, 2}]}]}],
                                <<
                                 % property-flags
                                 16#8000:16,

                                 % property-list:

                                 % table
                                 117:32,                % table length in bytes

                                 11,"a signedint",        % name
                                 "I",12345678:32,        % type and value

                                 9,"a longstr",
                                 "S",10:32,"yes please",

                                 9,"a decimal",
                                 "D",123,12345678:32,

                                 11,"a timestamp",
                                 "T", 123456789012345:64,

                                 14,"a nested table",
                                 "F",
                                        18:32,

                                        3,"one",
                                        "I",1:32,

                                        3,"two",
                                        "I",2:32 >>),
    case catch rabbit_binary_parser:parse_properties([bit, bit, bit, bit], <<16#A0,0,1>>) of
        {'EXIT', content_properties_binary_overflow} -> passed;
        V -> exit({got_success_but_expected_failure, V})
    end.

test_field_values() ->
    %% FIXME this does not test inexact numbers (double and float) yet,
    %% because they won't pass the equality assertions
    test_content_prop_roundtrip(
      [{table, [{<<"longstr">>, longstr, <<"Here is a long string">>},
                {<<"signedint">>, signedint, 12345},
                {<<"decimal">>, decimal, {3, 123456}},
                {<<"timestamp">>, timestamp, 109876543209876},
                {<<"table">>, table, [{<<"one">>, signedint, 54321},
                                      {<<"two">>, longstr, <<"A long string">>}]},
                {<<"byte">>, byte, 255},
                {<<"long">>, long, 1234567890},
                {<<"short">>, short, 655},
                {<<"bool">>, bool, true},
                {<<"binary">>, binary, <<"a binary string">>},
                {<<"void">>, void, undefined},
                {<<"array">>, array, [{signedint, 54321},
                                      {longstr, <<"A long string">>}]}

               ]}],
      <<
       % property-flags
       16#8000:16,
       % table length in bytes
       228:32,

       7,"longstr",   "S", 21:32, "Here is a long string",      %      = 34
       9,"signedint", "I", 12345:32/signed,                     % + 15 = 49
       7,"decimal",   "D", 3, 123456:32,                        % + 14 = 63
       9,"timestamp", "T", 109876543209876:64,                  % + 19 = 82
       5,"table",     "F", 31:32, % length of table             % + 11 = 93
                           3,"one", "I", 54321:32,              % +  9 = 102
                           3,"two", "S", 13:32, "A long string",% + 22 = 124
       4,"byte",      "b", 255:8,                               % +  7 = 131
       4,"long",      "l", 1234567890:64,                       % + 14 = 145
       5,"short",     "s", 655:16,                              % +  9 = 154
       4,"bool",      "t", 1,                                   % +  7 = 161
       6,"binary",    "x", 15:32, "a binary string",            % + 27 = 188
       4,"void",      "V",                                      % +  6 = 194
       5,"array",     "A", 23:32,                               % + 11 = 205
                           "I", 54321:32,                       % +  5 = 210
                           "S", 13:32, "A long string"          % + 18 = 228
       >>),
    passed.

%% Test that content frames don't exceed frame-max
test_content_framing(FrameMax, BodyBin) ->
    [Header | Frames] =
        rabbit_binary_generator:build_simple_content_frames(
          1,
          rabbit_binary_generator:ensure_content_encoded(
            rabbit_basic:build_content(#'P_basic'{}, BodyBin),
            rabbit_framing_amqp_0_9_1),
          FrameMax,
          rabbit_framing_amqp_0_9_1),
    %% header is formatted correctly and the size is the total of the
    %% fragments
    <<_FrameHeader:7/binary, _ClassAndWeight:4/binary,
      BodySize:64/unsigned, _Rest/binary>> = list_to_binary(Header),
    BodySize = size(BodyBin),
    true = lists:all(
             fun (ContentFrame) ->
                     FrameBinary = list_to_binary(ContentFrame),
                     %% assert
                     <<_TypeAndChannel:3/binary,
                       Size:32/unsigned, _Payload:Size/binary, 16#CE>> =
                         FrameBinary,
                     size(FrameBinary) =< FrameMax
             end, Frames),
    passed.

test_content_framing() ->
    %% no content
    passed = test_content_framing(4096, <<>>),
    %% easily fit in one frame
    passed = test_content_framing(4096, <<"Easy">>),
    %% exactly one frame (empty frame = 8 bytes)
    passed = test_content_framing(11, <<"One">>),
    %% more than one frame
    passed = test_content_framing(11, <<"More than one frame">>),
    passed.

test_topic_match(P, R) ->
    test_topic_match(P, R, true).

test_topic_match(P, R, Expected) ->
    case rabbit_exchange_type_topic:topic_matches(list_to_binary(P),
                                                  list_to_binary(R)) of
        Expected ->
            passed;
        _ ->
            {topic_match_failure, P, R}
    end.

test_topic_matching() ->
    passed = test_topic_match("#", "test.test"),
    passed = test_topic_match("#", ""),
    passed = test_topic_match("#.T.R", "T.T.R"),
    passed = test_topic_match("#.T.R", "T.R.T.R"),
    passed = test_topic_match("#.Y.Z", "X.Y.Z.X.Y.Z"),
    passed = test_topic_match("#.test", "test"),
    passed = test_topic_match("#.test", "test.test"),
    passed = test_topic_match("#.test", "ignored.test"),
    passed = test_topic_match("#.test", "more.ignored.test"),
    passed = test_topic_match("#.test", "notmatched", false),
    passed = test_topic_match("#.z", "one.two.three.four", false),
    passed.

test_app_management() ->
    %% starting, stopping, status
    ok = control_action(stop_app, []),
    ok = control_action(stop_app, []),
    ok = control_action(status, []),
    ok = control_action(start_app, []),
    ok = control_action(start_app, []),
    ok = control_action(status, []),
    passed.

test_log_management() ->
    MainLog = rabbit:log_location(kernel),
    SaslLog = rabbit:log_location(sasl),
    Suffix = ".1",

    %% prepare basic logs
    file:delete([MainLog, Suffix]),
    file:delete([SaslLog, Suffix]),

    %% simple logs reopening
    ok = control_action(rotate_logs, []),
    [true, true] = empty_files([MainLog, SaslLog]),
    ok = test_logs_working(MainLog, SaslLog),

    %% simple log rotation
    ok = control_action(rotate_logs, [Suffix]),
    [true, true] = non_empty_files([[MainLog, Suffix], [SaslLog, Suffix]]),
    [true, true] = empty_files([MainLog, SaslLog]),
    ok = test_logs_working(MainLog, SaslLog),

    %% reopening logs with log rotation performed first
    ok = clean_logs([MainLog, SaslLog], Suffix),
    ok = control_action(rotate_logs, []),
    ok = file:rename(MainLog, [MainLog, Suffix]),
    ok = file:rename(SaslLog, [SaslLog, Suffix]),
    ok = test_logs_working([MainLog, Suffix], [SaslLog, Suffix]),
    ok = control_action(rotate_logs, []),
    ok = test_logs_working(MainLog, SaslLog),

    %% log rotation on empty file
    ok = clean_logs([MainLog, SaslLog], Suffix),
    ok = control_action(rotate_logs, []),
    ok = control_action(rotate_logs, [Suffix]),
    [true, true] = empty_files([[MainLog, Suffix], [SaslLog, Suffix]]),

    %% original main log file is not writable
    ok = make_files_non_writable([MainLog]),
    {error, {cannot_rotate_main_logs, _}} = control_action(rotate_logs, []),
    ok = clean_logs([MainLog], Suffix),
    ok = add_log_handlers([{rabbit_error_logger_file_h, MainLog}]),

    %% original sasl log file is not writable
    ok = make_files_non_writable([SaslLog]),
    {error, {cannot_rotate_sasl_logs, _}} = control_action(rotate_logs, []),
    ok = clean_logs([SaslLog], Suffix),
    ok = add_log_handlers([{rabbit_sasl_report_file_h, SaslLog}]),

    %% logs with suffix are not writable
    ok = control_action(rotate_logs, [Suffix]),
    ok = make_files_non_writable([[MainLog, Suffix], [SaslLog, Suffix]]),
    ok = control_action(rotate_logs, [Suffix]),
    ok = test_logs_working(MainLog, SaslLog),

    %% original log files are not writable
    ok = make_files_non_writable([MainLog, SaslLog]),
    {error, {{cannot_rotate_main_logs, _},
             {cannot_rotate_sasl_logs, _}}} = control_action(rotate_logs, []),

    %% logging directed to tty (handlers were removed in last test)
    ok = clean_logs([MainLog, SaslLog], Suffix),
    ok = application:set_env(sasl, sasl_error_logger, tty),
    ok = application:set_env(kernel, error_logger, tty),
    ok = control_action(rotate_logs, []),
    [{error, enoent}, {error, enoent}] = empty_files([MainLog, SaslLog]),

    %% rotate logs when logging is turned off
    ok = application:set_env(sasl, sasl_error_logger, false),
    ok = application:set_env(kernel, error_logger, silent),
    ok = control_action(rotate_logs, []),
    [{error, enoent}, {error, enoent}] = empty_files([MainLog, SaslLog]),

    %% cleanup
    ok = application:set_env(sasl, sasl_error_logger, {file, SaslLog}),
    ok = application:set_env(kernel, error_logger, {file, MainLog}),
    ok = add_log_handlers([{rabbit_error_logger_file_h, MainLog},
                           {rabbit_sasl_report_file_h, SaslLog}]),
    passed.

test_log_management_during_startup() ->
    MainLog = rabbit:log_location(kernel),
    SaslLog = rabbit:log_location(sasl),

    %% start application with simple tty logging
    ok = control_action(stop_app, []),
    ok = application:set_env(kernel, error_logger, tty),
    ok = application:set_env(sasl, sasl_error_logger, tty),
    ok = add_log_handlers([{error_logger_tty_h, []},
                           {sasl_report_tty_h, []}]),
    ok = control_action(start_app, []),

    %% start application with tty logging and
    %% proper handlers not installed
    ok = control_action(stop_app, []),
    ok = error_logger:tty(false),
    ok = delete_log_handlers([sasl_report_tty_h]),
    ok = case catch control_action(start_app, []) of
             ok -> exit({got_success_but_expected_failure,
                        log_rotation_tty_no_handlers_test});
             {error, {cannot_log_to_tty, _, _}} -> ok
         end,

    %% fix sasl logging
    ok = application:set_env(sasl, sasl_error_logger,
                             {file, SaslLog}),

    %% start application with logging to non-existing directory
    TmpLog = "/tmp/rabbit-tests/test.log",
    delete_file(TmpLog),
    ok = application:set_env(kernel, error_logger, {file, TmpLog}),

    ok = delete_log_handlers([rabbit_error_logger_file_h]),
    ok = add_log_handlers([{error_logger_file_h, MainLog}]),
    ok = control_action(start_app, []),

    %% start application with logging to directory with no
    %% write permissions
    TmpDir = "/tmp/rabbit-tests",
    ok = set_permissions(TmpDir, 8#00400),
    ok = delete_log_handlers([rabbit_error_logger_file_h]),
    ok = add_log_handlers([{error_logger_file_h, MainLog}]),
    ok = case control_action(start_app, []) of
             ok -> exit({got_success_but_expected_failure,
                        log_rotation_no_write_permission_dir_test});
            {error, {cannot_log_to_file, _, _}} -> ok
         end,

    %% start application with logging to a subdirectory which
    %% parent directory has no write permissions
    TmpTestDir = "/tmp/rabbit-tests/no-permission/test/log",
    ok = application:set_env(kernel, error_logger, {file, TmpTestDir}),
    ok = add_log_handlers([{error_logger_file_h, MainLog}]),
    ok = case control_action(start_app, []) of
             ok -> exit({got_success_but_expected_failure,
                        log_rotatation_parent_dirs_test});
             {error, {cannot_log_to_file, _,
               {error, {cannot_create_parent_dirs, _, eacces}}}} -> ok
         end,
    ok = set_permissions(TmpDir, 8#00700),
    ok = set_permissions(TmpLog, 8#00600),
    ok = delete_file(TmpLog),
    ok = file:del_dir(TmpDir),

    %% start application with standard error_logger_file_h
    %% handler not installed
    ok = application:set_env(kernel, error_logger, {file, MainLog}),
    ok = control_action(start_app, []),
    ok = control_action(stop_app, []),

    %% start application with standard sasl handler not installed
    %% and rabbit main log handler installed correctly
    ok = delete_log_handlers([rabbit_sasl_report_file_h]),
    ok = control_action(start_app, []),
    passed.

test_cluster_management() ->

    %% 'cluster' and 'reset' should only work if the app is stopped
    {error, _} = control_action(cluster, []),
    {error, _} = control_action(reset, []),
    {error, _} = control_action(force_reset, []),

    ok = control_action(stop_app, []),

    %% various ways of creating a standalone node
    NodeS = atom_to_list(node()),
    ClusteringSequence = [[],
                          [NodeS],
                          ["invalid@invalid", NodeS],
                          [NodeS, "invalid@invalid"]],

    ok = control_action(reset, []),
    lists:foreach(fun (Arg) ->
                          ok = control_action(force_cluster, Arg),
                          ok
                  end,
                  ClusteringSequence),
    lists:foreach(fun (Arg) ->
                          ok = control_action(reset, []),
                          ok = control_action(force_cluster, Arg),
                          ok
                  end,
                  ClusteringSequence),
    ok = control_action(reset, []),
    lists:foreach(fun (Arg) ->
                          ok = control_action(force_cluster, Arg),
                          ok = control_action(start_app, []),
                          ok = control_action(stop_app, []),
                          ok
                  end,
                  ClusteringSequence),
    lists:foreach(fun (Arg) ->
                          ok = control_action(reset, []),
                          ok = control_action(force_cluster, Arg),
                          ok = control_action(start_app, []),
                          ok = control_action(stop_app, []),
                          ok
                  end,
                  ClusteringSequence),

    %% convert a disk node into a ram node
    ok = control_action(reset, []),
    ok = control_action(start_app, []),
    ok = control_action(stop_app, []),
    ok = control_action(force_cluster, ["invalid1@invalid",
                                        "invalid2@invalid"]),

    %% join a non-existing cluster as a ram node
    ok = control_action(reset, []),
    ok = control_action(force_cluster, ["invalid1@invalid",
                                        "invalid2@invalid"]),

    SecondaryNode = rabbit_misc:makenode("hare"),
    case net_adm:ping(SecondaryNode) of
        pong -> passed = test_cluster_management2(SecondaryNode);
        pang -> io:format("Skipping clustering tests with node ~p~n",
                          [SecondaryNode])
    end,

    ok = control_action(start_app, []),
    passed.

test_cluster_management2(SecondaryNode) ->
    NodeS = atom_to_list(node()),
    SecondaryNodeS = atom_to_list(SecondaryNode),

    %% make a disk node
    ok = control_action(reset, []),
    ok = control_action(cluster, [NodeS]),
    %% make a ram node
    ok = control_action(reset, []),
    ok = control_action(cluster, [SecondaryNodeS]),

    %% join cluster as a ram node
    ok = control_action(reset, []),
    ok = control_action(force_cluster, [SecondaryNodeS, "invalid1@invalid"]),
    ok = control_action(start_app, []),
    ok = control_action(stop_app, []),

    %% change cluster config while remaining in same cluster
    ok = control_action(force_cluster, ["invalid2@invalid", SecondaryNodeS]),
    ok = control_action(start_app, []),
    ok = control_action(stop_app, []),

    %% join non-existing cluster as a ram node
    ok = control_action(force_cluster, ["invalid1@invalid",
                                        "invalid2@invalid"]),
    ok = control_action(start_app, []),
    ok = control_action(stop_app, []),

    %% join empty cluster as a ram node
    ok = control_action(cluster, []),
    ok = control_action(start_app, []),
    ok = control_action(stop_app, []),

    %% turn ram node into disk node
    ok = control_action(reset, []),
    ok = control_action(cluster, [SecondaryNodeS, NodeS]),
    ok = control_action(start_app, []),
    ok = control_action(stop_app, []),

    %% convert a disk node into a ram node
    ok = control_action(force_cluster, ["invalid1@invalid",
                                        "invalid2@invalid"]),

    %% turn a disk node into a ram node
    ok = control_action(reset, []),
    ok = control_action(cluster, [SecondaryNodeS]),
    ok = control_action(start_app, []),
    ok = control_action(stop_app, []),

    %% NB: this will log an inconsistent_database error, which is harmless
    %% Turning cover on / off is OK even if we're not in general using cover,
    %% it just turns the engine on / off, doesn't actually log anything.
    cover:stop([SecondaryNode]),
    true = disconnect_node(SecondaryNode),
    pong = net_adm:ping(SecondaryNode),
    cover:start([SecondaryNode]),

    %% leaving a cluster as a ram node
    ok = control_action(reset, []),
    %% ...and as a disk node
    ok = control_action(cluster, [SecondaryNodeS, NodeS]),
    ok = control_action(start_app, []),
    ok = control_action(stop_app, []),
    ok = control_action(reset, []),

    %% attempt to leave cluster when no other node is alive
    ok = control_action(cluster, [SecondaryNodeS, NodeS]),
    ok = control_action(start_app, []),
    ok = control_action(stop_app, SecondaryNode, []),
    ok = control_action(stop_app, []),
    {error, {no_running_cluster_nodes, _, _}} =
        control_action(reset, []),

    %% leave system clustered, with the secondary node as a ram node
    ok = control_action(force_reset, []),
    ok = control_action(start_app, []),
    ok = control_action(force_reset, SecondaryNode, []),
    ok = control_action(cluster, SecondaryNode, [NodeS]),
    ok = control_action(start_app, SecondaryNode, []),

    passed.

test_user_management() ->

    %% lots if stuff that should fail
    {error, {no_such_user, _}} =
        control_action(delete_user, ["foo"]),
    {error, {no_such_user, _}} =
        control_action(change_password, ["foo", "baz"]),
    {error, {no_such_vhost, _}} =
        control_action(delete_vhost, ["/testhost"]),
    {error, {no_such_user, _}} =
        control_action(set_permissions, ["foo", ".*", ".*", ".*"]),
    {error, {no_such_user, _}} =
        control_action(clear_permissions, ["foo"]),
    {error, {no_such_user, _}} =
        control_action(list_user_permissions, ["foo"]),
    {error, {no_such_vhost, _}} =
        control_action(list_permissions, ["-p", "/testhost"]),
    {error, {invalid_regexp, _, _}} =
        control_action(set_permissions, ["guest", "+foo", ".*", ".*"]),

    %% user creation
    ok = control_action(add_user, ["foo", "bar"]),
    {error, {user_already_exists, _}} =
        control_action(add_user, ["foo", "bar"]),
    ok = control_action(change_password, ["foo", "baz"]),
    ok = control_action(list_users, []),

    %% vhost creation
    ok = control_action(add_vhost, ["/testhost"]),
    {error, {vhost_already_exists, _}} =
        control_action(add_vhost, ["/testhost"]),
    ok = control_action(list_vhosts, []),

    %% user/vhost mapping
    ok = control_action(set_permissions, ["-p", "/testhost",
                                          "foo", ".*", ".*", ".*"]),
    ok = control_action(set_permissions, ["-p", "/testhost",
                                          "foo", ".*", ".*", ".*"]),
    ok = control_action(list_permissions, ["-p", "/testhost"]),
    ok = control_action(list_user_permissions, ["foo"]),

    %% user/vhost unmapping
    ok = control_action(clear_permissions, ["-p", "/testhost", "foo"]),
    ok = control_action(clear_permissions, ["-p", "/testhost", "foo"]),

    %% vhost deletion
    ok = control_action(delete_vhost, ["/testhost"]),
    {error, {no_such_vhost, _}} =
        control_action(delete_vhost, ["/testhost"]),

    %% deleting a populated vhost
    ok = control_action(add_vhost, ["/testhost"]),
    ok = control_action(set_permissions, ["-p", "/testhost",
                                          "foo", ".*", ".*", ".*"]),
    ok = control_action(delete_vhost, ["/testhost"]),

    %% user deletion
    ok = control_action(delete_user, ["foo"]),
    {error, {no_such_user, _}} =
        control_action(delete_user, ["foo"]),

    passed.

make_fun(Result) ->
    fun () -> Result end.

test_server_status() ->
    %% create a few things so there is some useful information to list
    Writer = spawn(fun () -> receive shutdown -> ok end end),
    {ok, Ch} = rabbit_channel:start_link(1, make_fun(self()), make_fun(Writer),
                                         <<"user">>, <<"/">>, self()),
    [Q, Q2] = [Queue || Name <- [<<"foo">>, <<"bar">>],
                        {new, Queue = #amqqueue{}} <-
                            [rabbit_amqqueue:declare(
                               rabbit_misc:r(<<"/">>, queue, Name),
                               false, false, [], none)]],

    ok = rabbit_amqqueue:basic_consume(Q, true, Ch, undefined,
                                       <<"ctag">>, true, undefined),

    %% list queues
    ok = info_action(list_queues, rabbit_amqqueue:info_keys(), true),

    %% list exchanges
    ok = info_action(list_exchanges, rabbit_exchange:info_keys(), true),

    %% list bindings
    ok = control_action(list_bindings, []),

    %% list connections
    [#listener{host = H, port = P} | _] =
        [L || L = #listener{node = N} <- rabbit_networking:active_listeners(),
              N =:= node()],

    {ok, _C} = gen_tcp:connect(H, P, []),
    timer:sleep(100),
    ok = info_action(list_connections,
                     rabbit_networking:connection_info_keys(), false),
    %% close_connection
    [ConnPid] = rabbit_networking:connections(),
    ok = control_action(close_connection, [rabbit_misc:pid_to_string(ConnPid),
                                           "go away"]),

    %% list channels
    ok = info_action(list_channels, rabbit_channel:info_keys(), false),

    %% list consumers
    ok = control_action(list_consumers, []),

    %% cleanup
    [{ok, _} = rabbit_amqqueue:delete(QR, false, false) || QR <- [Q, Q2]],

    unlink(Ch),
    ok = rabbit_channel:shutdown(Ch),

    passed.

test_hooks() ->
    %% Firing of hooks calls all hooks in an isolated manner
    rabbit_hooks:subscribe(test_hook, test, {rabbit_tests, handle_hook, []}),
    rabbit_hooks:subscribe(test_hook, test2, {rabbit_tests, handle_hook, []}),
    rabbit_hooks:subscribe(test_hook2, test2, {rabbit_tests, handle_hook, []}),
    rabbit_hooks:trigger(test_hook, [arg1, arg2]),
    [arg1, arg2] = get(test_hook_test_fired),
    [arg1, arg2] = get(test_hook_test2_fired),
    undefined = get(test_hook2_test2_fired),

    %% Hook Deletion works
    put(test_hook_test_fired, undefined),
    put(test_hook_test2_fired, undefined),
    rabbit_hooks:unsubscribe(test_hook, test),
    rabbit_hooks:trigger(test_hook, [arg3, arg4]),
    undefined = get(test_hook_test_fired),
    [arg3, arg4] = get(test_hook_test2_fired),
    undefined = get(test_hook2_test2_fired),

    %% Catches exceptions from bad hooks
    rabbit_hooks:subscribe(test_hook3, test, {rabbit_tests, bad_handle_hook, []}),
    ok = rabbit_hooks:trigger(test_hook3, []),

    %% Passing extra arguments to hooks
    rabbit_hooks:subscribe(arg_hook, test, {rabbit_tests, extra_arg_hook, [1, 3]}),
    rabbit_hooks:trigger(arg_hook, [arg1, arg2]),
    {[arg1, arg2], 1, 3} = get(arg_hook_test_fired),

    %% Invoking Pids
    Remote = fun () ->
        receive
            {rabbitmq_hook,[remote_test,test,[],Target]} ->
                Target ! invoked
        end
    end,
    P = spawn(Remote),
    rabbit_hooks:subscribe(remote_test, test, {rabbit_hooks, notify_remote, [P, [self()]]}),
    rabbit_hooks:trigger(remote_test, []),
    receive
       invoked -> ok
    after 100 ->
       io:format("Remote hook not invoked"),
       throw(timeout)
    end,
    passed.

test_memory_pressure_receiver(Pid) ->
    receive
        shutdown ->
            ok;
        {send_command, Method} ->
            ok = case Method of
                     #'channel.flow'{}    -> ok;
                     #'basic.qos_ok'{}    -> ok;
                     #'channel.open_ok'{} -> ok
                 end,
            Pid ! Method,
            test_memory_pressure_receiver(Pid);
        {flush, Pid1, Ref} ->
            Pid1 ! Ref,
            test_memory_pressure_receiver(Pid)
    end.

test_memory_pressure_receive_flow(Active) ->
    receive #'channel.flow'{active = Active} -> ok
    after 1000 -> throw(failed_to_receive_channel_flow)
    end,
    receive #'channel.flow'{} ->
            throw(pipelining_sync_commands_detected)
    after 0 ->
            ok
    end.

test_memory_pressure_sync(Ch, Writer) ->
    ok = rabbit_channel:do(Ch, #'basic.qos'{}),
    ok = test_memory_pressure_flush(Writer),
    receive #'basic.qos_ok'{} -> ok
    after 1000 -> throw(failed_to_receive_basic_qos_ok)
    end.

test_memory_pressure_flush(Writer) ->
    Ref = make_ref(),
    Writer ! {flush, self(), Ref},
    receive Ref -> ok after 1000 -> throw(failed_to_receive_writer_sync) end.

test_memory_pressure_spawn() ->
    test_spawn(fun test_memory_pressure_receiver/1).

test_spawn(Receiver) ->
    Me = self(),
<<<<<<< HEAD
    Writer = spawn(fun () -> test_memory_pressure_receiver(Me) end),
    {ok, Ch} = rabbit_channel:start_link(1, make_fun(Me), make_fun(Writer),
                                         <<"user">>, <<"/">>, self()),
=======
    Writer = spawn(fun () -> Receiver(Me) end),
    {ok, Ch} = rabbit_channel:start_link(1, self(), Writer, <<"guest">>,
                                         <<"/">>, self()),
>>>>>>> df0e930c
    ok = rabbit_channel:do(Ch, #'channel.open'{}),
    receive #'channel.open_ok'{} -> ok
    after 1000 -> throw(failed_to_receive_channel_open_ok)
    end,
    {Writer, Ch}.

expect_shutdown_channel_termination(Ch) ->
    receive {'EXIT', Ch, shutdown} -> ok
    after 1000 -> throw({channel_failed_to_shutdown, Ch})
    end.

gobble_channel_exit() ->
    receive {channel_exit, _, _} -> ok
    after 1000 -> throw(channel_exit_not_received)
    end.

test_memory_pressure() ->
    OldTrap = process_flag(trap_exit, true),
    {Writer0, Ch0} = test_memory_pressure_spawn(),
    [ok = rabbit_channel:conserve_memory(Ch0, Conserve) ||
        Conserve <- [false, false, true, false, true, true, false]],
    ok = test_memory_pressure_sync(Ch0, Writer0),
    receive {'EXIT', Ch0, Info0} ->
            throw({channel_died_early, Info0})
    after 0 -> ok
    end,

    %% we should have just 1 active=false waiting for us
    ok = test_memory_pressure_receive_flow(false),

    %% if we reply with flow_ok, we should immediately get an
    %% active=true back
    ok = rabbit_channel:do(Ch0, #'channel.flow_ok'{active = false}),
    ok = test_memory_pressure_receive_flow(true),

    %% if we publish at this point, the channel should die
    Content = rabbit_basic:build_content(#'P_basic'{}, <<>>),
    ok = rabbit_channel:do(Ch0, #'basic.publish'{}, Content),
    expect_shutdown_channel_termination(Ch0),
    gobble_channel_exit(),

    {Writer1, Ch1} = test_memory_pressure_spawn(),
    ok = rabbit_channel:conserve_memory(Ch1, true),
    ok = test_memory_pressure_receive_flow(false),
    ok = rabbit_channel:do(Ch1, #'channel.flow_ok'{active = false}),
    ok = test_memory_pressure_sync(Ch1, Writer1),
    ok = rabbit_channel:conserve_memory(Ch1, false),
    ok = test_memory_pressure_receive_flow(true),
    %% send back the wrong flow_ok. Channel should die.
    ok = rabbit_channel:do(Ch1, #'channel.flow_ok'{active = false}),
    expect_shutdown_channel_termination(Ch1),
    gobble_channel_exit(),

    {_Writer2, Ch2} = test_memory_pressure_spawn(),
    %% just out of the blue, send a flow_ok. Life should end.
    ok = rabbit_channel:do(Ch2, #'channel.flow_ok'{active = true}),
    expect_shutdown_channel_termination(Ch2),
    gobble_channel_exit(),

    {_Writer3, Ch3} = test_memory_pressure_spawn(),
    ok = rabbit_channel:conserve_memory(Ch3, true),
    ok = test_memory_pressure_receive_flow(false),
    receive {'EXIT', Ch3, shutdown} ->
            ok
    after 12000 ->
            throw(channel_failed_to_exit)
    end,
    gobble_channel_exit(),

    alarm_handler:set_alarm({vm_memory_high_watermark, []}),
    Me = self(),
    Writer4 = spawn(fun () -> test_memory_pressure_receiver(Me) end),
    {ok, Ch4} = rabbit_channel:start_link(1, make_fun(Me), make_fun(Writer4),
                                          <<"user">>, <<"/">>, self()),
    ok = rabbit_channel:do(Ch4, #'channel.open'{}),
    ok = test_memory_pressure_flush(Writer4),
    receive #'channel.open_ok'{} -> throw(unexpected_channel_open_ok)
    after 0 -> ok
    end,
    alarm_handler:clear_alarm(vm_memory_high_watermark),
    ok = test_memory_pressure_flush(Writer4),
    receive #'channel.open_ok'{} -> ok
    after 1000 -> throw(failed_to_receive_channel_open_ok)
    end,
    rabbit_channel:shutdown(Ch4),
    expect_shutdown_channel_termination(Ch4),

    true = process_flag(trap_exit, OldTrap),
    passed.

test_statistics_receiver(Pid) ->
    receive
        shutdown ->
            ok;
        {send_command, Method} ->
            Pid ! Method,
            test_statistics_receiver(Pid)
    end.

test_statistics_event_receiver(Pid) ->
    receive
        Foo ->
            Pid ! Foo,
            test_statistics_event_receiver(Pid)
    end.

test_statistics_receive_event(Ch, Matcher) ->
    rabbit_channel:flush(Ch),
    rabbit_channel:emit_stats(Ch),
    test_statistics_receive_event1(Ch, Matcher).

test_statistics_receive_event1(Ch, Matcher) ->
    receive #event{type = channel_stats, props = Props} ->
            case Matcher(Props) of
                true -> Props;
                _    -> test_statistics_receive_event1(Ch, Matcher)
            end
    after 1000 -> throw(failed_to_receive_event)
    end.

test_statistics() ->
    application:set_env(rabbit, collect_statistics, fine),

    %% ATM this just tests the queue / exchange stats in channels. That's
    %% by far the most complex code though.

    %% Set up a channel and queue
    {_Writer, Ch, _MRef} = test_spawn(fun test_statistics_receiver/1),
    rabbit_channel:do(Ch, #'queue.declare'{}),
    QName = receive #'queue.declare_ok'{queue = Q0} ->
                    Q0
            after 1000 -> throw(failed_to_receive_queue_declare_ok)
            end,
    {ok, Q} = rabbit_amqqueue:lookup(rabbit_misc:r(<<"/">>, queue, QName)),
    QPid = Q#amqqueue.pid,
    X = rabbit_misc:r(<<"/">>, exchange, <<"">>),

    rabbit_tests_event_receiver:start(self()),

    %% Check stats empty
    Event = test_statistics_receive_event(Ch, fun (_) -> true end),
    [] = proplists:get_value(channel_queue_stats, Event),
    [] = proplists:get_value(channel_exchange_stats, Event),
    [] = proplists:get_value(channel_queue_exchange_stats, Event),

    %% Publish and get a message
    rabbit_channel:do(Ch, #'basic.publish'{exchange = <<"">>,
                                           routing_key = QName},
                      rabbit_basic:build_content(#'P_basic'{}, <<"">>)),
    rabbit_channel:do(Ch, #'basic.get'{queue = QName}),

    %% Check the stats reflect that
    Event2 = test_statistics_receive_event(
               Ch,
               fun (E) ->
                       length(proplists:get_value(
                                channel_queue_exchange_stats, E)) > 0
               end),
    [{QPid,[{get,1}]}] = proplists:get_value(channel_queue_stats, Event2),
    [{X,[{publish,1}]}] = proplists:get_value(channel_exchange_stats, Event2),
    [{{QPid,X},[{publish,1}]}] =
        proplists:get_value(channel_queue_exchange_stats, Event2),

    %% Check the stats remove stuff on queue deletion
    rabbit_channel:do(Ch, #'queue.delete'{queue = QName}),
    Event3 = test_statistics_receive_event(
               Ch,
               fun (E) ->
                       length(proplists:get_value(
                                channel_queue_exchange_stats, E)) == 0
               end),

    [] = proplists:get_value(channel_queue_stats, Event3),
    [{X,[{publish,1}]}] = proplists:get_value(channel_exchange_stats, Event3),
    [] = proplists:get_value(channel_queue_exchange_stats, Event3),

    rabbit_channel:shutdown(Ch),
    rabbit_tests_event_receiver:stop(),
    passed.

test_delegates_async(SecondaryNode) ->
    Self = self(),
    Sender = fun (Pid) -> Pid ! {invoked, Self} end,

    Responder = make_responder(fun ({invoked, Pid}) -> Pid ! response end),

    ok = delegate:invoke_no_result(spawn(Responder), Sender),
    ok = delegate:invoke_no_result(spawn(SecondaryNode, Responder), Sender),
    await_response(2),

    LocalPids = spawn_responders(node(), Responder, 10),
    RemotePids = spawn_responders(SecondaryNode, Responder, 10),
    ok = delegate:invoke_no_result(LocalPids ++ RemotePids, Sender),
    await_response(20),

    passed.

make_responder(FMsg) -> make_responder(FMsg, timeout).
make_responder(FMsg, Throw) ->
    fun () ->
        receive Msg -> FMsg(Msg)
        after 1000 -> throw(Throw)
        end
    end.

spawn_responders(Node, Responder, Count) ->
    [spawn(Node, Responder) || _ <- lists:seq(1, Count)].

await_response(0) ->
    ok;
await_response(Count) ->
    receive
        response -> ok,
        await_response(Count - 1)
    after 1000 ->
        io:format("Async reply not received~n"),
        throw(timeout)
    end.

must_exit(Fun) ->
    try
        Fun(),
        throw(exit_not_thrown)
    catch
        exit:_ -> ok
    end.

test_delegates_sync(SecondaryNode) ->
    Sender = fun (Pid) -> gen_server:call(Pid, invoked) end,
    BadSender = fun (_Pid) -> exit(exception) end,

    Responder = make_responder(fun ({'$gen_call', From, invoked}) ->
                                   gen_server:reply(From, response)
                               end),

    BadResponder = make_responder(fun ({'$gen_call', From, invoked}) ->
                                          gen_server:reply(From, response)
                                  end, bad_responder_died),

    response = delegate:invoke(spawn(Responder), Sender),
    response = delegate:invoke(spawn(SecondaryNode, Responder), Sender),

    must_exit(fun () -> delegate:invoke(spawn(BadResponder), BadSender) end),
    must_exit(fun () ->
        delegate:invoke(spawn(SecondaryNode, BadResponder), BadSender) end),

    LocalGoodPids = spawn_responders(node(), Responder, 2),
    RemoteGoodPids = spawn_responders(SecondaryNode, Responder, 2),
    LocalBadPids = spawn_responders(node(), BadResponder, 2),
    RemoteBadPids = spawn_responders(SecondaryNode, BadResponder, 2),

    {GoodRes, []} = delegate:invoke(LocalGoodPids ++ RemoteGoodPids, Sender),
    true = lists:all(fun ({_, response}) -> true end, GoodRes),
    GoodResPids = [Pid || {Pid, _} <- GoodRes],

    Good = ordsets:from_list(LocalGoodPids ++ RemoteGoodPids),
    Good = ordsets:from_list(GoodResPids),

    {[], BadRes} = delegate:invoke(LocalBadPids ++ RemoteBadPids, BadSender),
    true = lists:all(fun ({_, {exit, exception, _}}) -> true end, BadRes),
    BadResPids = [Pid || {Pid, _} <- BadRes],

    Bad = ordsets:from_list(LocalBadPids ++ RemoteBadPids),
    Bad = ordsets:from_list(BadResPids),

    passed.

%---------------------------------------------------------------------

control_action(Command, Args) -> control_action(Command, node(), Args).

control_action(Command, Node, Args) ->
    case catch rabbit_control:action(
                 Command, Node, Args,
                 fun (Format, Args1) ->
                         io:format(Format ++ " ...~n", Args1)
                 end) of
        ok ->
            io:format("done.~n"),
            ok;
        Other ->
            io:format("failed.~n"),
            Other
    end.

info_action(Command, Args, CheckVHost) ->
    ok = control_action(Command, []),
    if CheckVHost -> ok = control_action(Command, ["-p", "/"]);
       true       -> ok
    end,
    ok = control_action(Command, lists:map(fun atom_to_list/1, Args)),
    {bad_argument, dummy} = control_action(Command, ["dummy"]),
    ok.

empty_files(Files) ->
    [case file:read_file_info(File) of
         {ok, FInfo} -> FInfo#file_info.size == 0;
         Error       -> Error
     end || File <- Files].

non_empty_files(Files) ->
    [case EmptyFile of
         {error, Reason} -> {error, Reason};
         _               -> not(EmptyFile)
     end || EmptyFile <- empty_files(Files)].

test_logs_working(MainLogFile, SaslLogFile) ->
    ok = rabbit_log:error("foo bar"),
    ok = error_logger:error_report(crash_report, [foo, bar]),
    %% give the error loggers some time to catch up
    timer:sleep(50),
    [true, true] = non_empty_files([MainLogFile, SaslLogFile]),
    ok.

set_permissions(Path, Mode) ->
    case file:read_file_info(Path) of
        {ok, FInfo} -> file:write_file_info(
                         Path,
                         FInfo#file_info{mode=Mode});
        Error       -> Error
    end.

clean_logs(Files, Suffix) ->
    [begin
         ok = delete_file(File),
         ok = delete_file([File, Suffix])
     end || File <- Files],
    ok.

delete_file(File) ->
    case file:delete(File) of
        ok              -> ok;
        {error, enoent} -> ok;
        Error           -> Error
    end.

make_files_non_writable(Files) ->
    [ok = file:write_file_info(File, #file_info{mode=0}) ||
        File <- Files],
    ok.

add_log_handlers(Handlers) ->
    [ok = error_logger:add_report_handler(Handler, Args) ||
        {Handler, Args} <- Handlers],
    ok.

delete_log_handlers(Handlers) ->
    [[] = error_logger:delete_report_handler(Handler) ||
        Handler <- Handlers],
    ok.

handle_hook(HookName, Handler, Args) ->
    A = atom_to_list(HookName) ++ "_" ++ atom_to_list(Handler) ++ "_fired",
    put(list_to_atom(A), Args).
bad_handle_hook(_, _, _) ->
    exit(bad_handle_hook_called).
extra_arg_hook(Hookname, Handler, Args, Extra1, Extra2) ->
    handle_hook(Hookname, Handler, {Args, Extra1, Extra2}).

test_supervisor_delayed_restart() ->
    test_sup:test_supervisor_delayed_restart().

test_backing_queue() ->
    case application:get_env(rabbit, backing_queue_module) of
        {ok, rabbit_variable_queue} ->
            {ok, FileSizeLimit} =
                application:get_env(rabbit, msg_store_file_size_limit),
            application:set_env(rabbit, msg_store_file_size_limit, 512,
                                infinity),
            {ok, MaxJournal} =
                application:get_env(rabbit, queue_index_max_journal_entries),
            application:set_env(rabbit, queue_index_max_journal_entries, 128,
                                infinity),
            passed = test_msg_store(),
            application:set_env(rabbit, msg_store_file_size_limit,
                                FileSizeLimit, infinity),
            passed = test_queue_index(),
            passed = test_variable_queue(),
            passed = test_queue_recover(),
            application:set_env(rabbit, queue_index_max_journal_entries,
                                MaxJournal, infinity),
            passed;
        _ ->
            passed
    end.

restart_msg_store_empty() ->
    ok = rabbit_variable_queue:stop_msg_store(),
    ok = rabbit_variable_queue:start_msg_store(
           undefined, {fun (ok) -> finished end, ok}).

guid_bin(X) ->
    erlang:md5(term_to_binary(X)).

msg_store_contains(Atom, Guids) ->
    Atom = lists:foldl(
             fun (Guid, Atom1) when Atom1 =:= Atom ->
                     rabbit_msg_store:contains(?PERSISTENT_MSG_STORE, Guid) end,
             Atom, Guids).

msg_store_sync(Guids) ->
    Ref = make_ref(),
    Self = self(),
    ok = rabbit_msg_store:sync(?PERSISTENT_MSG_STORE, Guids,
                               fun () -> Self ! {sync, Ref} end),
    receive
        {sync, Ref} -> ok
    after
        10000 ->
            io:format("Sync from msg_store missing for guids ~p~n", [Guids]),
            throw(timeout)
    end.

msg_store_read(Guids, MSCState) ->
    lists:foldl(fun (Guid, MSCStateM) ->
                        {{ok, Guid}, MSCStateN} = rabbit_msg_store:read(
                                                    ?PERSISTENT_MSG_STORE,
                                                    Guid, MSCStateM),
                        MSCStateN
                end, MSCState, Guids).

msg_store_write(Guids, MSCState) ->
    lists:foldl(fun (Guid, {ok, MSCStateN}) ->
                        rabbit_msg_store:write(?PERSISTENT_MSG_STORE,
                                               Guid, Guid, MSCStateN)
                end, {ok, MSCState}, Guids).

msg_store_remove(Guids) ->
    rabbit_msg_store:remove(?PERSISTENT_MSG_STORE, Guids).

foreach_with_msg_store_client(MsgStore, Ref, Fun, L) ->
    rabbit_msg_store:client_terminate(
      lists:foldl(fun (Guid, MSCState) -> Fun(Guid, MsgStore, MSCState) end,
                  rabbit_msg_store:client_init(MsgStore, Ref), L)).

test_msg_store() ->
    restart_msg_store_empty(),
    Self = self(),
    Guids = [guid_bin(M) || M <- lists:seq(1,100)],
    {Guids1stHalf, Guids2ndHalf} = lists:split(50, Guids),
    %% check we don't contain any of the msgs we're about to publish
    false = msg_store_contains(false, Guids),
    Ref = rabbit_guid:guid(),
    MSCState = rabbit_msg_store:client_init(?PERSISTENT_MSG_STORE, Ref),
    %% publish the first half
    {ok, MSCState1} = msg_store_write(Guids1stHalf, MSCState),
    %% sync on the first half
    ok = msg_store_sync(Guids1stHalf),
    %% publish the second half
    {ok, MSCState2} = msg_store_write(Guids2ndHalf, MSCState1),
    %% sync on the first half again - the msg_store will be dirty, but
    %% we won't need the fsync
    ok = msg_store_sync(Guids1stHalf),
    %% check they're all in there
    true = msg_store_contains(true, Guids),
    %% publish the latter half twice so we hit the caching and ref count code
    {ok, MSCState3} = msg_store_write(Guids2ndHalf, MSCState2),
    %% check they're still all in there
    true = msg_store_contains(true, Guids),
    %% sync on the 2nd half, but do lots of individual syncs to try
    %% and cause coalescing to happen
    ok = lists:foldl(
           fun (Guid, ok) -> rabbit_msg_store:sync(
                                ?PERSISTENT_MSG_STORE,
                                [Guid], fun () -> Self ! {sync, Guid} end)
           end, ok, Guids2ndHalf),
    lists:foldl(
      fun(Guid, ok) ->
              receive
                  {sync, Guid} -> ok
              after
                  10000 ->
                      io:format("Sync from msg_store missing (guid: ~p)~n",
                                [Guid]),
                      throw(timeout)
              end
      end, ok, Guids2ndHalf),
    %% it's very likely we're not dirty here, so the 1st half sync
    %% should hit a different code path
    ok = msg_store_sync(Guids1stHalf),
    %% read them all
    MSCState4 = msg_store_read(Guids, MSCState3),
    %% read them all again - this will hit the cache, not disk
    MSCState5 = msg_store_read(Guids, MSCState4),
    %% remove them all
    ok = rabbit_msg_store:remove(?PERSISTENT_MSG_STORE, Guids),
    %% check first half doesn't exist
    false = msg_store_contains(false, Guids1stHalf),
    %% check second half does exist
    true = msg_store_contains(true, Guids2ndHalf),
    %% read the second half again
    MSCState6 = msg_store_read(Guids2ndHalf, MSCState5),
    %% release the second half, just for fun (aka code coverage)
    ok = rabbit_msg_store:release(?PERSISTENT_MSG_STORE, Guids2ndHalf),
    %% read the second half again, just for fun (aka code coverage)
    MSCState7 = msg_store_read(Guids2ndHalf, MSCState6),
    ok = rabbit_msg_store:client_terminate(MSCState7),
    %% stop and restart, preserving every other msg in 2nd half
    ok = rabbit_variable_queue:stop_msg_store(),
    ok = rabbit_variable_queue:start_msg_store(
           [], {fun ([]) -> finished;
                    ([Guid|GuidsTail])
                      when length(GuidsTail) rem 2 == 0 ->
                        {Guid, 1, GuidsTail};
                    ([Guid|GuidsTail]) ->
                        {Guid, 0, GuidsTail}
                end, Guids2ndHalf}),
    %% check we have the right msgs left
    lists:foldl(
      fun (Guid, Bool) ->
              not(Bool = rabbit_msg_store:contains(?PERSISTENT_MSG_STORE, Guid))
      end, false, Guids2ndHalf),
    %% restart empty
    restart_msg_store_empty(),
    %% check we don't contain any of the msgs
    false = msg_store_contains(false, Guids),
    %% publish the first half again
    MSCState8 = rabbit_msg_store:client_init(?PERSISTENT_MSG_STORE, Ref),
    {ok, MSCState9} = msg_store_write(Guids1stHalf, MSCState8),
    %% this should force some sort of sync internally otherwise misread
    ok = rabbit_msg_store:client_terminate(
           msg_store_read(Guids1stHalf, MSCState9)),
    ok = rabbit_msg_store:remove(?PERSISTENT_MSG_STORE, Guids1stHalf),
    %% restart empty
    restart_msg_store_empty(), %% now safe to reuse guids
    %% push a lot of msgs in... at least 100 files worth
    {ok, FileSize} = application:get_env(rabbit, msg_store_file_size_limit),
    PayloadSizeBits = 65536,
    BigCount = trunc(100 * FileSize / (PayloadSizeBits div 8)),
    GuidsBig = [guid_bin(X) || X <- lists:seq(1, BigCount)],
    Payload = << 0:PayloadSizeBits >>,
    ok = foreach_with_msg_store_client(
           ?PERSISTENT_MSG_STORE, Ref,
           fun (Guid, MsgStore, MSCStateM) ->
                   {ok, MSCStateN} = rabbit_msg_store:write(
                                       MsgStore, Guid, Payload, MSCStateM),
                   MSCStateN
           end, GuidsBig),
    %% now read them to ensure we hit the fast client-side reading
    ok = foreach_with_msg_store_client(
           ?PERSISTENT_MSG_STORE, Ref,
           fun (Guid, MsgStore, MSCStateM) ->
                   {{ok, Payload}, MSCStateN} = rabbit_msg_store:read(
                                                  MsgStore, Guid, MSCStateM),
                   MSCStateN
           end, GuidsBig),
    %% .., then 3s by 1...
    ok = msg_store_remove([guid_bin(X) || X <- lists:seq(BigCount, 1, -3)]),
    %% .., then remove 3s by 2, from the young end first. This hits
    %% GC (under 50% good data left, but no empty files. Must GC).
    ok = msg_store_remove([guid_bin(X) || X <- lists:seq(BigCount-1, 1, -3)]),
    %% .., then remove 3s by 3, from the young end first. This hits
    %% GC...
    ok = msg_store_remove([guid_bin(X) || X <- lists:seq(BigCount-2, 1, -3)]),
    %% ensure empty
    false = msg_store_contains(false, GuidsBig),
    %% restart empty
    restart_msg_store_empty(),
    passed.

queue_name(Name) ->
    rabbit_misc:r(<<"/">>, queue, Name).

test_queue() ->
    queue_name(<<"test">>).

init_test_queue() ->
    rabbit_queue_index:init(
      test_queue(), true, false,
      fun (Guid) ->
              rabbit_msg_store:contains(?PERSISTENT_MSG_STORE, Guid)
      end).

restart_test_queue(Qi) ->
    _ = rabbit_queue_index:terminate([], Qi),
    ok = rabbit_variable_queue:stop(),
    ok = rabbit_variable_queue:start([test_queue()]),
    init_test_queue().

empty_test_queue() ->
    ok = rabbit_variable_queue:stop(),
    ok = rabbit_variable_queue:start([]),
    {0, _Terms, Qi} = init_test_queue(),
    _ = rabbit_queue_index:delete_and_terminate(Qi),
    ok.

with_empty_test_queue(Fun) ->
    ok = empty_test_queue(),
    {0, _Terms, Qi} = init_test_queue(),
    rabbit_queue_index:delete_and_terminate(Fun(Qi)).

queue_index_publish(SeqIds, Persistent, Qi) ->
    Ref = rabbit_guid:guid(),
    MsgStore = case Persistent of
                   true  -> ?PERSISTENT_MSG_STORE;
                   false -> ?TRANSIENT_MSG_STORE
               end,
    {A, B, MSCStateEnd} =
        lists:foldl(
          fun (SeqId, {QiN, SeqIdsGuidsAcc, MSCStateN}) ->
                  Guid = rabbit_guid:guid(),
                  QiM = rabbit_queue_index:publish(
                          Guid, SeqId, Persistent, QiN),
                  {ok, MSCStateM} = rabbit_msg_store:write(MsgStore, Guid,
                                                           Guid, MSCStateN),
                  {QiM, [{SeqId, Guid} | SeqIdsGuidsAcc], MSCStateM}
          end, {Qi, [], rabbit_msg_store:client_init(MsgStore, Ref)}, SeqIds),
    ok = rabbit_msg_store:client_delete_and_terminate(
           MSCStateEnd, MsgStore, Ref),
    {A, B}.

verify_read_with_published(_Delivered, _Persistent, [], _) ->
    ok;
verify_read_with_published(Delivered, Persistent,
                           [{Guid, SeqId, Persistent, Delivered}|Read],
                           [{SeqId, Guid}|Published]) ->
    verify_read_with_published(Delivered, Persistent, Read, Published);
verify_read_with_published(_Delivered, _Persistent, _Read, _Published) ->
    ko.

test_queue_index() ->
    SegmentSize = rabbit_queue_index:next_segment_boundary(0),
    TwoSegs = SegmentSize + SegmentSize,
    MostOfASegment = trunc(SegmentSize*0.75),
    SeqIdsA = lists:seq(0, MostOfASegment-1),
    SeqIdsB = lists:seq(MostOfASegment, 2*MostOfASegment),
    SeqIdsC = lists:seq(0, trunc(SegmentSize/2)),
    SeqIdsD = lists:seq(0, SegmentSize*4),

    with_empty_test_queue(
      fun (Qi0) ->
              {0, 0, Qi1} = rabbit_queue_index:bounds(Qi0),
              {Qi2, SeqIdsGuidsA} = queue_index_publish(SeqIdsA, false, Qi1),
              {0, SegmentSize, Qi3} = rabbit_queue_index:bounds(Qi2),
              {ReadA, Qi4} = rabbit_queue_index:read(0, SegmentSize, Qi3),
              ok = verify_read_with_published(false, false, ReadA,
                                              lists:reverse(SeqIdsGuidsA)),
              %% should get length back as 0, as all the msgs were transient
              {0, _Terms1, Qi6} = restart_test_queue(Qi4),
              {0, 0, Qi7} = rabbit_queue_index:bounds(Qi6),
              {Qi8, SeqIdsGuidsB} = queue_index_publish(SeqIdsB, true, Qi7),
              {0, TwoSegs, Qi9} = rabbit_queue_index:bounds(Qi8),
              {ReadB, Qi10} = rabbit_queue_index:read(0, SegmentSize, Qi9),
              ok = verify_read_with_published(false, true, ReadB,
                                              lists:reverse(SeqIdsGuidsB)),
              %% should get length back as MostOfASegment
              LenB = length(SeqIdsB),
              {LenB, _Terms2, Qi12} = restart_test_queue(Qi10),
              {0, TwoSegs, Qi13} = rabbit_queue_index:bounds(Qi12),
              Qi14 = rabbit_queue_index:deliver(SeqIdsB, Qi13),
              {ReadC, Qi15} = rabbit_queue_index:read(0, SegmentSize, Qi14),
              ok = verify_read_with_published(true, true, ReadC,
                                              lists:reverse(SeqIdsGuidsB)),
              Qi16 = rabbit_queue_index:ack(SeqIdsB, Qi15),
              Qi17 = rabbit_queue_index:flush(Qi16),
              %% Everything will have gone now because #pubs == #acks
              {0, 0, Qi18} = rabbit_queue_index:bounds(Qi17),
              %% should get length back as 0 because all persistent
              %% msgs have been acked
              {0, _Terms3, Qi19} = restart_test_queue(Qi18),
              Qi19
      end),

    %% These next bits are just to hit the auto deletion of segment files.
    %% First, partials:
    %% a) partial pub+del+ack, then move to new segment
    with_empty_test_queue(
      fun (Qi0) ->
              {Qi1, _SeqIdsGuidsC} = queue_index_publish(SeqIdsC,
                                                         false, Qi0),
              Qi2 = rabbit_queue_index:deliver(SeqIdsC, Qi1),
              Qi3 = rabbit_queue_index:ack(SeqIdsC, Qi2),
              Qi4 = rabbit_queue_index:flush(Qi3),
              {Qi5, _SeqIdsGuidsC1} = queue_index_publish([SegmentSize],
                                                          false, Qi4),
              Qi5
      end),

    %% b) partial pub+del, then move to new segment, then ack all in old segment
    with_empty_test_queue(
      fun (Qi0) ->
              {Qi1, _SeqIdsGuidsC2} = queue_index_publish(SeqIdsC,
                                                          false, Qi0),
              Qi2 = rabbit_queue_index:deliver(SeqIdsC, Qi1),
              {Qi3, _SeqIdsGuidsC3} = queue_index_publish([SegmentSize],
                                                          false, Qi2),
              Qi4 = rabbit_queue_index:ack(SeqIdsC, Qi3),
              rabbit_queue_index:flush(Qi4)
      end),

    %% c) just fill up several segments of all pubs, then +dels, then +acks
    with_empty_test_queue(
      fun (Qi0) ->
              {Qi1, _SeqIdsGuidsD} = queue_index_publish(SeqIdsD,
                                                          false, Qi0),
              Qi2 = rabbit_queue_index:deliver(SeqIdsD, Qi1),
              Qi3 = rabbit_queue_index:ack(SeqIdsD, Qi2),
              rabbit_queue_index:flush(Qi3)
      end),

    %% d) get messages in all states to a segment, then flush, then do
    %% the same again, don't flush and read. This will hit all
    %% possibilities in combining the segment with the journal.
    with_empty_test_queue(
      fun (Qi0) ->
              {Qi1, [Seven,Five,Four|_]} = queue_index_publish([0,1,2,4,5,7],
                                                               false, Qi0),
              Qi2 = rabbit_queue_index:deliver([0,1,4], Qi1),
              Qi3 = rabbit_queue_index:ack([0], Qi2),
              Qi4 = rabbit_queue_index:flush(Qi3),
              {Qi5, [Eight,Six|_]} = queue_index_publish([3,6,8], false, Qi4),
              Qi6 = rabbit_queue_index:deliver([2,3,5,6], Qi5),
              Qi7 = rabbit_queue_index:ack([1,2,3], Qi6),
              {[], Qi8} = rabbit_queue_index:read(0, 4, Qi7),
              {ReadD, Qi9} = rabbit_queue_index:read(4, 7, Qi8),
              ok = verify_read_with_published(true, false, ReadD,
                                              [Four, Five, Six]),
              {ReadE, Qi10} = rabbit_queue_index:read(7, 9, Qi9),
              ok = verify_read_with_published(false, false, ReadE,
                                              [Seven, Eight]),
              Qi10
      end),

    %% e) as for (d), but use terminate instead of read, which will
    %% exercise journal_minus_segment, not segment_plus_journal.
    with_empty_test_queue(
      fun (Qi0) ->
              {Qi1, _SeqIdsGuidsE} = queue_index_publish([0,1,2,4,5,7],
                                                         true, Qi0),
              Qi2 = rabbit_queue_index:deliver([0,1,4], Qi1),
              Qi3 = rabbit_queue_index:ack([0], Qi2),
              {5, _Terms9, Qi4} = restart_test_queue(Qi3),
              {Qi5, _SeqIdsGuidsF} = queue_index_publish([3,6,8], true, Qi4),
              Qi6 = rabbit_queue_index:deliver([2,3,5,6], Qi5),
              Qi7 = rabbit_queue_index:ack([1,2,3], Qi6),
              {5, _Terms10, Qi8} = restart_test_queue(Qi7),
              Qi8
      end),

    ok = rabbit_variable_queue:stop(),
    ok = rabbit_variable_queue:start([]),

    passed.

variable_queue_publish(IsPersistent, Count, VQ) ->
    lists:foldl(
      fun (_N, VQN) ->
              rabbit_variable_queue:publish(
                rabbit_basic:message(
                  rabbit_misc:r(<<>>, exchange, <<>>),
                  <<>>, #'P_basic'{delivery_mode = case IsPersistent of
                                                       true  -> 2;
                                                       false -> 1
                                                   end}, <<>>), VQN)
      end, VQ, lists:seq(1, Count)).

variable_queue_fetch(Count, IsPersistent, IsDelivered, Len, VQ) ->
    lists:foldl(fun (N, {VQN, AckTagsAcc}) ->
                        Rem = Len - N,
                        {{#basic_message { is_persistent = IsPersistent },
                          IsDelivered, AckTagN, Rem}, VQM} =
                            rabbit_variable_queue:fetch(true, VQN),
                        {VQM, [AckTagN | AckTagsAcc]}
                end, {VQ, []}, lists:seq(1, Count)).

assert_prop(List, Prop, Value) ->
    Value = proplists:get_value(Prop, List).

assert_props(List, PropVals) ->
    [assert_prop(List, Prop, Value) || {Prop, Value} <- PropVals].

with_fresh_variable_queue(Fun) ->
    ok = empty_test_queue(),
    VQ = rabbit_variable_queue:init(test_queue(), true, false),
    S0 = rabbit_variable_queue:status(VQ),
    assert_props(S0, [{q1, 0}, {q2, 0},
                      {delta, {delta, undefined, 0, undefined}},
                      {q3, 0}, {q4, 0},
                      {len, 0}]),
    _ = rabbit_variable_queue:delete_and_terminate(Fun(VQ)),
    passed.
    
test_variable_queue() ->
    [passed = with_fresh_variable_queue(F) ||
        F <- [fun test_variable_queue_dynamic_duration_change/1,
              fun test_variable_queue_partial_segments_delta_thing/1,
              fun test_variable_queue_all_the_bits_not_covered_elsewhere1/1,
              fun test_variable_queue_all_the_bits_not_covered_elsewhere2/1]],
    passed.

test_variable_queue_dynamic_duration_change(VQ0) ->
    SegmentSize = rabbit_queue_index:next_segment_boundary(0),

    %% start by sending in a couple of segments worth
    Len = 2*SegmentSize,
    VQ1 = variable_queue_publish(false, Len, VQ0),

    %% squeeze and relax queue
    Churn = Len div 32,
    VQ2 = publish_fetch_and_ack(Churn, Len, VQ1),
    {Duration, VQ3} = rabbit_variable_queue:ram_duration(VQ2),
    VQ7 = lists:foldl(
            fun (Duration1, VQ4) ->
                    {_Duration, VQ5} = rabbit_variable_queue:ram_duration(VQ4),
                    io:format("~p:~n~p~n",
                              [Duration1, rabbit_variable_queue:status(VQ5)]),
                    VQ6 = rabbit_variable_queue:set_ram_duration_target(
                            Duration1, VQ5),
                    publish_fetch_and_ack(Churn, Len, VQ6)
            end, VQ3, [Duration / 4, 0, Duration / 4, infinity]),

    %% drain
    {VQ8, AckTags} = variable_queue_fetch(Len, false, false, Len, VQ7),
    VQ9 = rabbit_variable_queue:ack(AckTags, VQ8),
    {empty, VQ10} = rabbit_variable_queue:fetch(true, VQ9),

    VQ10.

publish_fetch_and_ack(0, _Len, VQ0) ->
    VQ0;
publish_fetch_and_ack(N, Len, VQ0) ->
    VQ1 = variable_queue_publish(false, 1, VQ0),
    {{_Msg, false, AckTag, Len}, VQ2} = rabbit_variable_queue:fetch(true, VQ1),
    publish_fetch_and_ack(N-1, Len, rabbit_variable_queue:ack([AckTag], VQ2)).

test_variable_queue_partial_segments_delta_thing(VQ0) ->
    SegmentSize = rabbit_queue_index:next_segment_boundary(0),
    HalfSegment = SegmentSize div 2,
    OneAndAHalfSegment = SegmentSize + HalfSegment,
    VQ1 = variable_queue_publish(true, OneAndAHalfSegment, VQ0),
    {_Duration, VQ2} = rabbit_variable_queue:ram_duration(VQ1),
    VQ3 = check_variable_queue_status(
            rabbit_variable_queue:set_ram_duration_target(0, VQ2),
            %% one segment in q3 as betas, and half a segment in delta
            [{delta, {delta, SegmentSize, HalfSegment, OneAndAHalfSegment}},
             {q3, SegmentSize},
             {len, SegmentSize + HalfSegment}]),
    VQ4 = rabbit_variable_queue:set_ram_duration_target(infinity, VQ3),
    VQ5 = check_variable_queue_status(
            variable_queue_publish(true, 1, VQ4),
            %% one alpha, but it's in the same segment as the deltas
            [{q1, 1},
             {delta, {delta, SegmentSize, HalfSegment, OneAndAHalfSegment}},
             {q3, SegmentSize},
             {len, SegmentSize + HalfSegment + 1}]),
    {VQ6, AckTags} = variable_queue_fetch(SegmentSize, true, false,
                                          SegmentSize + HalfSegment + 1, VQ5),
    VQ7 = check_variable_queue_status(
            VQ6,
            %% the half segment should now be in q3 as betas
            [{q1, 1},
             {delta, {delta, undefined, 0, undefined}},
             {q3, HalfSegment},
             {len, HalfSegment + 1}]),
    {VQ8, AckTags1} = variable_queue_fetch(HalfSegment + 1, true, false,
                                           HalfSegment + 1, VQ7),
    VQ9 = rabbit_variable_queue:ack(AckTags ++ AckTags1, VQ8),
    %% should be empty now
    {empty, VQ10} = rabbit_variable_queue:fetch(true, VQ9),
    VQ10.

check_variable_queue_status(VQ0, Props) ->
    VQ1 = variable_queue_wait_for_shuffling_end(VQ0),
    S = rabbit_variable_queue:status(VQ1),
    io:format("~p~n", [S]),
    assert_props(S, Props),
    VQ1.

variable_queue_wait_for_shuffling_end(VQ) ->
    case rabbit_variable_queue:needs_idle_timeout(VQ) of
        true  -> variable_queue_wait_for_shuffling_end(
                  rabbit_variable_queue:idle_timeout(VQ));
        false -> VQ
    end.

test_variable_queue_all_the_bits_not_covered_elsewhere1(VQ0) ->
    Count = 2 * rabbit_queue_index:next_segment_boundary(0),
    VQ1 = variable_queue_publish(true, Count, VQ0),
    VQ2 = variable_queue_publish(false, Count, VQ1),
    VQ3 = rabbit_variable_queue:set_ram_duration_target(0, VQ2),
    {VQ4, _AckTags}  = variable_queue_fetch(Count, true, false,
                                            Count + Count, VQ3),
    {VQ5, _AckTags1} = variable_queue_fetch(Count, false, false,
                                            Count, VQ4),
    _VQ6 = rabbit_variable_queue:terminate(VQ5),
    VQ7 = rabbit_variable_queue:init(test_queue(), true, true),
    {{_Msg1, true, _AckTag1, Count1}, VQ8} =
        rabbit_variable_queue:fetch(true, VQ7),
    VQ9 = variable_queue_publish(false, 1, VQ8),
    VQ10 = rabbit_variable_queue:set_ram_duration_target(0, VQ9),
    {VQ11, _AckTags2} = variable_queue_fetch(Count1, true, true, Count, VQ10),
    {VQ12, _AckTags3} = variable_queue_fetch(1, false, false, 1, VQ11),
    VQ12.

test_variable_queue_all_the_bits_not_covered_elsewhere2(VQ0) ->
    VQ1 = rabbit_variable_queue:set_ram_duration_target(0, VQ0),
    VQ2 = variable_queue_publish(false, 4, VQ1),
    {VQ3, AckTags} = variable_queue_fetch(2, false, false, 4, VQ2),
    VQ4 = rabbit_variable_queue:requeue(AckTags, VQ3),
    VQ5 = rabbit_variable_queue:idle_timeout(VQ4),
    _VQ6 = rabbit_variable_queue:terminate(VQ5),
    VQ7 = rabbit_variable_queue:init(test_queue(), true, true),
    {empty, VQ8} = rabbit_variable_queue:fetch(false, VQ7),
    VQ8.

test_queue_recover() ->
    Count = 2 * rabbit_queue_index:next_segment_boundary(0),
    TxID = rabbit_guid:guid(),
    {new, #amqqueue { pid = QPid, name = QName }} =
        rabbit_amqqueue:declare(test_queue(), true, false, [], none),
    Msg = rabbit_basic:message(rabbit_misc:r(<<>>, exchange, <<>>),
                               <<>>, #'P_basic'{delivery_mode = 2}, <<>>),
    Delivery = #delivery{mandatory = false, immediate = false, txn = TxID,
                         sender = self(), message = Msg},
    [true = rabbit_amqqueue:deliver(QPid, Delivery) ||
        _ <- lists:seq(1, Count)],
    rabbit_amqqueue:commit_all([QPid], TxID, self()),
    exit(QPid, kill),
    MRef = erlang:monitor(process, QPid),
    receive {'DOWN', MRef, process, QPid, _Info} -> ok
    after 10000 -> exit(timeout_waiting_for_queue_death)
    end,
    rabbit_amqqueue:stop(),
    ok = rabbit_amqqueue:start(),
    rabbit_amqqueue:with_or_die(
      QName,
      fun (Q1 = #amqqueue { pid = QPid1 }) ->
              CountMinusOne = Count - 1,
              {ok, CountMinusOne, {QName, QPid1, _AckTag, true, _Msg}} =
                  rabbit_amqqueue:basic_get(Q1, self(), false),
              exit(QPid1, shutdown),
              VQ1 = rabbit_variable_queue:init(QName, true, true),
              {{_Msg1, true, _AckTag1, CountMinusOne}, VQ2} =
                  rabbit_variable_queue:fetch(true, VQ1),
              _VQ3 = rabbit_variable_queue:delete_and_terminate(VQ2),
              rabbit_amqqueue:internal_delete(QName)
      end),
    passed.<|MERGE_RESOLUTION|>--- conflicted
+++ resolved
@@ -1082,15 +1082,9 @@
 
 test_spawn(Receiver) ->
     Me = self(),
-<<<<<<< HEAD
-    Writer = spawn(fun () -> test_memory_pressure_receiver(Me) end),
+    Writer = spawn(fun () -> Receiver(Me) end),
     {ok, Ch} = rabbit_channel:start_link(1, make_fun(Me), make_fun(Writer),
-                                         <<"user">>, <<"/">>, self()),
-=======
-    Writer = spawn(fun () -> Receiver(Me) end),
-    {ok, Ch} = rabbit_channel:start_link(1, self(), Writer, <<"guest">>,
-                                         <<"/">>, self()),
->>>>>>> df0e930c
+                                         <<"guest">>, <<"/">>, self()),
     ok = rabbit_channel:do(Ch, #'channel.open'{}),
     receive #'channel.open_ok'{} -> ok
     after 1000 -> throw(failed_to_receive_channel_open_ok)
@@ -1218,7 +1212,7 @@
     %% by far the most complex code though.
 
     %% Set up a channel and queue
-    {_Writer, Ch, _MRef} = test_spawn(fun test_statistics_receiver/1),
+    {_Writer, Ch} = test_spawn(fun test_statistics_receiver/1),
     rabbit_channel:do(Ch, #'queue.declare'{}),
     QName = receive #'queue.declare_ok'{queue = Q0} ->
                     Q0
