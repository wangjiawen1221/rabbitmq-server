--- conflicted
+++ resolved
@@ -263,19 +263,14 @@
           ram_index_count,
           out_counter,
           in_counter,
-<<<<<<< HEAD
           rates,
           msgs_on_disk,
           msg_indices_on_disk,
-          unconfirmed
-        }).
-=======
+          unconfirmed,
           ack_out_counter,
           ack_in_counter,
-          rates,
           ack_rates
-         }).
->>>>>>> 04138572
+        }).
 
 -record(rates, { egress, ingress, avg_egress, avg_ingress, timestamp }).
 
@@ -349,25 +344,6 @@
              index_state           :: any(),
              msg_store_clients     :: 'undefined' | {{any(), binary()},
                                                     {any(), binary()}},
-<<<<<<< HEAD
-             on_sync              :: sync(),
-             durable              :: boolean(),
-
-             len                  :: non_neg_integer(),
-             persistent_count     :: non_neg_integer(),
-
-             transient_threshold  :: non_neg_integer(),
-             target_ram_msg_count :: non_neg_integer() | 'infinity',
-             ram_msg_count        :: non_neg_integer(),
-             ram_msg_count_prev   :: non_neg_integer(),
-             ram_index_count      :: non_neg_integer(),
-             out_counter          :: non_neg_integer(),
-             in_counter           :: non_neg_integer(),
-             rates                :: rates(),
-             msgs_on_disk         :: gb_set(),
-             msg_indices_on_disk  :: gb_set(),
-             unconfirmed          :: gb_set()}).
-=======
              on_sync               :: sync(),
              durable               :: boolean(),
 
@@ -381,11 +357,13 @@
              ram_index_count       :: non_neg_integer(),
              out_counter           :: non_neg_integer(),
              in_counter            :: non_neg_integer(),
+             rates                 :: rates(),
+             msgs_on_disk          :: gb_set(),
+             msg_indices_on_disk   :: gb_set(),
+             unconfirmed           :: gb_set(),
              ack_out_counter       :: non_neg_integer(),
              ack_in_counter        :: non_neg_integer(),
-             rates                 :: rates(),
              ack_rates             :: rates() }).
->>>>>>> 04138572
 
 -include("rabbit_backing_queue_spec.hrl").
 
@@ -551,34 +529,21 @@
                                      out_counter      = OutCount,
                                      in_counter       = InCount,
                                      persistent_count = PCount,
-<<<<<<< HEAD
-                                     pending_ack      = PA,
                                      durable          = IsDurable,
                                      unconfirmed      = Unconfirmed }) ->
-=======
-                                     durable          = IsDurable }) ->
->>>>>>> 04138572
     IsPersistent1 = IsDurable andalso IsPersistent,
     MsgStatus = (msg_status(IsPersistent1, SeqId, Msg, MsgProps))
         #msg_status { is_delivered = true },
     {MsgStatus1, State1} = maybe_write_to_disk(false, false, MsgStatus, State),
     State2 = record_pending_ack(m(MsgStatus1), State1),
     PCount1 = PCount + one_if(IsPersistent1),
-<<<<<<< HEAD
     Unconfirmed1 = gb_sets_maybe_insert(NeedsConfirming, Guid, Unconfirmed),
-    {SeqId, a(State1 #vqstate { next_seq_id      = SeqId    + 1,
-                                out_counter      = OutCount + 1,
-                                in_counter       = InCount  + 1,
-                                persistent_count = PCount1,
-                                pending_ack      = PA1,
-                                unconfirmed      = Unconfirmed1 })}.
-=======
     {SeqId, a(reduce_memory_use(
                 State2 #vqstate { next_seq_id      = SeqId    + 1,
                                   out_counter      = OutCount + 1,
                                   in_counter       = InCount  + 1,
-                                  persistent_count = PCount1 }))}.
->>>>>>> 04138572
+                                  persistent_count = PCount1,
+                                  unconfirmed      = Unconfirmed1 }))}.
 
 dropwhile(Pred, State) ->
     {_OkOrEmpty, State1} = dropwhile1(Pred, State),
@@ -1090,38 +1055,6 @@
             end,
     Now = now(),
     State = #vqstate {
-<<<<<<< HEAD
-      q1                   = queue:new(),
-      q2                   = bpqueue:new(),
-      delta                = Delta,
-      q3                   = bpqueue:new(),
-      q4                   = queue:new(),
-      next_seq_id          = NextSeqId,
-      pending_ack          = dict:new(),
-      index_state          = IndexState1,
-      msg_store_clients    = {PersistentClient, TransientClient},
-      on_sync              = ?BLANK_SYNC,
-      durable              = IsDurable,
-      transient_threshold  = NextSeqId,
-
-      len                  = DeltaCount1,
-      persistent_count     = DeltaCount1,
-
-      target_ram_msg_count = infinity,
-      ram_msg_count        = 0,
-      ram_msg_count_prev   = 0,
-      ram_index_count      = 0,
-      out_counter          = 0,
-      in_counter           = 0,
-      msgs_on_disk         = gb_sets:new(),
-      msg_indices_on_disk  = gb_sets:new(),
-      unconfirmed          = gb_sets:new(),
-      rates                = #rates { egress      = {Now, 0},
-                                      ingress     = {Now, DeltaCount1},
-                                      avg_egress  = 0.0,
-                                      avg_ingress = 0.0,
-                                      timestamp   = Now }},
-=======
       q1                    = queue:new(),
       q2                    = bpqueue:new(),
       delta                 = Delta,
@@ -1146,11 +1079,13 @@
       ram_index_count       = 0,
       out_counter           = 0,
       in_counter            = 0,
+      msgs_on_disk         = gb_sets:new(),
+      msg_indices_on_disk  = gb_sets:new(),
+      unconfirmed          = gb_sets:new(),
       ack_out_counter       = 0,
       ack_in_counter        = 0,
       rates                 = blank_rate(Now, DeltaCount1),
       ack_rates             = blank_rate(Now, 0) },
->>>>>>> 04138572
     a(maybe_deltas_to_betas(State)).
 
 blank_rate(Timestamp, IngressLength) ->
@@ -1437,14 +1372,9 @@
                                end, [], GuidsByStore)),
     PCount1 = PCount - find_persistent_count(sum_guids_by_store_to_len(
                                                orddict:new(), GuidsByStore)),
-<<<<<<< HEAD
     {AckdGuids, State1 #vqstate { index_state      = IndexState1,
-                                  persistent_count = PCount1 }}.
-=======
-    State1 #vqstate { index_state      = IndexState1,
                       persistent_count = PCount1,
-                      ack_out_counter  = AckOutCount + length(AckTags) }.
->>>>>>> 04138572
+                      ack_out_counter  = AckOutCount + length(AckTags) }}.
 
 accumulate_ack(_SeqId, #msg_status { is_persistent = false, %% ASSERTIONS
                                      msg_on_disk   = false,
