--- conflicted
+++ resolved
@@ -173,10 +173,6 @@
                   fun ({Host, Port}) ->
                           ok = rabbit_networking:start_tcp_listener(Host, Port)
                   end,
-<<<<<<< HEAD
-                  TCPListeners)
-        end}]),
-=======
                   TcpListeners)
         end},
        {"SSL listeners",
@@ -193,9 +189,7 @@
                          (Host, Port, SslOpts) || {Host, Port} <- SslListeners],
                         ok
                 end
-        end}]
-      ++ ExtraSteps),
->>>>>>> e0c50226
+        end}]),
 
     io:format("~nbroker running~n"),
 
