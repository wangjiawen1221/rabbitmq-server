%%   The contents of this file are subject to the Mozilla Public License
%%   Version 1.1 (the "License"); you may not use this file except in
%%   compliance with the License. You may obtain a copy of the License at
%%   http://www.mozilla.org/MPL/
%%
%%   Software distributed under the License is distributed on an "AS IS"
%%   basis, WITHOUT WARRANTY OF ANY KIND, either express or implied. See the
%%   License for the specific language governing rights and limitations
%%   under the License.
%%
%%   The Original Code is RabbitMQ.
%%
%%   The Initial Developers of the Original Code are LShift Ltd,
%%   Cohesive Financial Technologies LLC, and Rabbit Technologies Ltd.
%%
%%   Portions created before 22-Nov-2008 00:00:00 GMT by LShift Ltd,
%%   Cohesive Financial Technologies LLC, or Rabbit Technologies Ltd
%%   are Copyright (C) 2007-2008 LShift Ltd, Cohesive Financial
%%   Technologies LLC, and Rabbit Technologies Ltd.
%%
%%   Portions created by LShift Ltd are Copyright (C) 2007-2010 LShift
%%   Ltd. Portions created by Cohesive Financial Technologies LLC are
%%   Copyright (C) 2007-2010 Cohesive Financial Technologies
%%   LLC. Portions created by Rabbit Technologies Ltd are Copyright
%%   (C) 2007-2010 Rabbit Technologies Ltd.
%%
%%   All Rights Reserved.
%%
%%   Contributor(s): ______________________________________.
%%

-module(rabbit_router).
-include_lib("stdlib/include/qlc.hrl").
-include("rabbit.hrl").

-behaviour(gen_server2).

-export([start_link/0,
         deliver/2,
         match_bindings/2,
         match_routing_key/2]).

-export([init/1, handle_call/3, handle_cast/2, handle_info/2,
         terminate/2, code_change/3]).

-define(SERVER, ?MODULE).

%% cross-node routing optimisation is disabled because of bug 19758.
-define(BUG19758, true).

%%----------------------------------------------------------------------------

-ifdef(use_specs).

-spec(start_link/0 :: () -> {'ok', pid()} | 'ignore' | {'error', any()}).
-spec(deliver/2 :: ([pid()], delivery()) -> {routing_result(), [pid()]}).

-endif.

%%----------------------------------------------------------------------------

start_link() ->
    gen_server2:start_link({local, ?SERVER}, ?MODULE, [], []).

-ifdef(BUG19758).

deliver(QPids, Delivery) ->
    check_delivery(Delivery#delivery.mandatory, Delivery#delivery.immediate,
                   run_bindings(QPids, Delivery)).

-else.

deliver(QPids, Delivery) ->
    %% we reduce inter-node traffic by grouping the qpids by node and
    %% only delivering one copy of the message to each node involved,
    %% which then in turn delivers it to its queues.
    deliver_per_node(
      dict:to_list(
<<<<<<< HEAD
        lists:foldl(
          fun (QPid, D) ->
                  rabbit_misc:dict_cons(node(QPid), QPid, D)
          end,
          dict:new(), QPids)),
=======
        lists:foldl(fun (QPid, D) ->
                            rabbit_misc:dict_cons(node(QPid), QPid, D)
                    end, dict:new(), QPids)),
>>>>>>> d28f156f
      Delivery).

deliver_per_node([{Node, QPids}], Delivery) when Node == node() ->
    %% optimisation
    check_delivery(Delivery#delivery.mandatory, Delivery#delivery.immediate,
                   run_bindings(QPids, Delivery));
deliver_per_node(NodeQPids, Delivery = #delivery{mandatory = false,
                                                 immediate = false}) ->
    %% optimisation: when Mandatory = false and Immediate = false,
    %% rabbit_amqqueue:deliver in run_bindings below will deliver the
    %% message to the queue process asynchronously, and return true,
    %% which means all the QPids will always be returned. It is
    %% therefore safe to use a fire-and-forget cast here and return
    %% the QPids - the semantics is preserved. This scales much better
    %% than the non-immediate case below.
    {routed,
     lists:flatmap(
       fun ({Node, QPids}) ->
               gen_server2:cast({?SERVER, Node}, {deliver, QPids, Delivery}),
               QPids
       end,
       NodeQPids)};
deliver_per_node(NodeQPids, Delivery) ->
    R = rabbit_misc:upmap(
          fun ({Node, QPids}) ->
                  try gen_server2:call({?SERVER, Node},
                                       {deliver, QPids, Delivery},
                                       infinity)
                  catch
                      _Class:_Reason ->
                          %% TODO: figure out what to log (and do!) here
                          {false, []}
                  end
          end,
          NodeQPids),
    {Routed, Handled} =
        lists:foldl(fun ({Routed, Handled}, {RoutedAcc, HandledAcc}) ->
                            {Routed or RoutedAcc,
                             %% we do the concatenation below, which
                             %% should be faster
                             [Handled | HandledAcc]}
                    end,
                    {false, []},
                    R),
    check_delivery(Delivery#delivery.mandatory, Delivery#delivery.immediate,
                   {Routed, lists:append(Handled)}).

-endif.

%% TODO: Maybe this should be handled by a cursor instead.
%% TODO: This causes a full scan for each entry with the same exchange
match_bindings(Name, Match) ->
    Query = qlc:q([QName || #route{binding = Binding = #binding{
                                               exchange_name = ExchangeName,
                                               queue_name = QName}} <-
                                mnesia:table(rabbit_route),
                            ExchangeName == Name,
                            Match(Binding)]),
    lookup_qpids(
      try
          mnesia:async_dirty(fun qlc:e/1, [Query])
      catch exit:{aborted, {badarg, _}} ->
              %% work around OTP-7025, which was fixed in R12B-1, by
              %% falling back on a less efficient method
              [QName || #route{binding = Binding = #binding{
                                           queue_name = QName}} <-
                            mnesia:dirty_match_object(
                              rabbit_route,
                              #route{binding = #binding{exchange_name = Name,
                                                        _ = '_'}}),
                        Match(Binding)]
      end).

match_routing_key(Name, RoutingKey) ->
    MatchHead = #route{binding = #binding{exchange_name = Name,
                                          queue_name = '$1',
                                          key = RoutingKey,
                                          _ = '_'}},
    lookup_qpids(mnesia:dirty_select(rabbit_route, [{MatchHead, [], ['$1']}])).

lookup_qpids(Queues) ->
    sets:fold(
      fun(Key, Acc) ->
              case mnesia:dirty_read({rabbit_queue, Key}) of
                  [#amqqueue{pid = QPid}] -> [QPid | Acc];
                  []                      -> Acc
              end
      end, [], sets:from_list(Queues)).

%%--------------------------------------------------------------------

init([]) ->
    {ok, no_state}.

handle_call({deliver, QPids, Delivery}, From, State) ->
    spawn(
      fun () ->
              R = run_bindings(QPids, Delivery),
              gen_server2:reply(From, R)
      end),
    {noreply, State}.

handle_cast({deliver, QPids, Delivery}, State) ->
    %% in order to preserve message ordering we must not spawn here
    run_bindings(QPids, Delivery),
    {noreply, State}.

handle_info(_Info, State) ->
    {noreply, State}.

terminate(_Reason, _State) ->
    ok.

code_change(_OldVsn, State, _Extra) ->
    {ok, State}.

%%--------------------------------------------------------------------

run_bindings(QPids, Delivery) ->
    lists:foldl(
      fun (QPid, {Routed, Handled}) ->
              case catch rabbit_amqqueue:deliver(QPid, Delivery) of
                  true              -> {true, [QPid | Handled]};
                  false             -> {true, Handled};
                  {'EXIT', _Reason} -> {Routed, Handled}
              end
      end,
      {false, []},
      QPids).

%% check_delivery(Mandatory, Immediate, {WasRouted, QPids})
check_delivery(true, _   , {false, []}) -> {unroutable, []};
check_delivery(_   , true, {_    , []}) -> {not_delivered, []};
check_delivery(_   , _   , {_    , Qs}) -> {routed, Qs}.<|MERGE_RESOLUTION|>--- conflicted
+++ resolved
@@ -76,17 +76,9 @@
     %% which then in turn delivers it to its queues.
     deliver_per_node(
       dict:to_list(
-<<<<<<< HEAD
-        lists:foldl(
-          fun (QPid, D) ->
-                  rabbit_misc:dict_cons(node(QPid), QPid, D)
-          end,
-          dict:new(), QPids)),
-=======
         lists:foldl(fun (QPid, D) ->
                             rabbit_misc:dict_cons(node(QPid), QPid, D)
                     end, dict:new(), QPids)),
->>>>>>> d28f156f
       Delivery).
 
 deliver_per_node([{Node, QPids}], Delivery) when Node == node() ->
