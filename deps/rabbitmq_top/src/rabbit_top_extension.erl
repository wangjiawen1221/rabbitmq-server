--- conflicted
+++ resolved
@@ -20,13 +20,8 @@
 
 -export([dispatcher/0, web_ui/0]).
 
-<<<<<<< HEAD
-dispatcher() -> [{"/top/:node", rabbit_top_wm_processes, []},
-                 {"/top/ets/:node", rabbit_top_wm_ets_tables, []},
-                 {"/process/:pid",  rabbit_top_wm_process, []}].
-=======
 dispatcher() -> [{"/top/:node",    rabbit_top_wm_processes, []},
                  {"/top/ets/:node", rabbit_top_wm_ets_tables, []},
                  {"/process/:pid", rabbit_top_wm_process, []}].
->>>>>>> 7b5f22c0
+
 web_ui()     -> [{javascript, <<"top.js">>}].