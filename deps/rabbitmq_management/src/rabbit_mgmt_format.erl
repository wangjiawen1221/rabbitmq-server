--- conflicted
+++ resolved
@@ -325,17 +325,10 @@
 strip_pids(Item = [T | _]) when is_tuple(T) ->
     format(Item,
            [{fun node_from_pid/1, [pid]},
-<<<<<<< HEAD
-            {fun remove/1,        [connection, owner_pid, queue, channel]},
+            {fun remove/1,        ?PIDS_TO_STRIP},
             {nodes_from_pids(slave_nodes), [slave_pids]},
             {nodes_from_pids(synchronised_slave_nodes),
              [synchronised_slave_pids]}
            ]);
-=======
-            {fun remove/1,        ?PIDS_TO_STRIP},
-            {fun mirror_nodes/1,  [slave_pids]}]);
-
-strip_pids(Items) -> [strip_pids(I) || I <- Items].
->>>>>>> b75b761e
 
 strip_pids(Items) -> [strip_pids(I) || I <- Items].