--- conflicted
+++ resolved
@@ -22,12 +22,9 @@
          delete_resource/2]).
 -export([variances/2]).
 
-<<<<<<< HEAD
 -import(rabbit_misc, [pget/2]).
 
 -include_lib("rabbit_common/include/rabbit.hrl").
-=======
->>>>>>> 3c99ff71
 -include_lib("rabbitmq_management_agent/include/rabbit_mgmt_records.hrl").
 
 %%--------------------------------------------------------------------
@@ -59,11 +56,7 @@
     rabbit_mgmt_util:reply(rabbit_mgmt_format:parameter(parameter(ReqData)),
                            ReqData, Context).
 
-<<<<<<< HEAD
-accept_content(ReqData, Context = #context{user = #user{username = Username}}) ->
-=======
-accept_content(ReqData0, Context) ->
->>>>>>> 3c99ff71
+accept_content(ReqData0, Context = #context{user = #user{username = Username}}) ->
     rabbit_mgmt_util:with_decode(
       [value], ReqData0, Context,
       fun([Value], _, ReqData) ->
