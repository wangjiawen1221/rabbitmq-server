<h1>Channel: <b><%= channel.name %></b></h1>

<div class="section">
<h2>Details</h2>
<div class="hider updatable">
<table class="facts">
  <tr>
    <th>Connection</th>
    <th>Virtual host</th>
    <th>Username</th>
    <th>Transactional</th>
    <th>Prefetch count</th>
    <th>Acks uncommitted</th>
    <th>Messages unacknowledged</th>
    <th>Client blocked</th>
  </tr>
  <tr>
    <td><%= link_conn(channel.connection_details.name) %></td>
    <td><%= channel.vhost %></td>
    <td><%= channel.user %></td>
    <td><%= fmt_boolean(channel.transactional) %></td>
    <td><%= channel.prefetch_count %></td>
    <td><%= channel.acks_uncommitted %></td>
    <td><%= channel.messages_unacknowledged %></td>
    <td><%= fmt_boolean(channel.client_flow_blocked) %></td>
  </tr>
</table>
</div>
</div>

<% if (statistics_level == 'fine') { %>
<div class="section">
<h2>Message Rates</h2>
<div class="hider updatable">
<<<<<<< HEAD
<table class="two-col-layout">
  <tr>
    <td>
      <%= format('msg-detail-publishes',
                 {'mode':   'channel',
                  'object': channel.publishes,
                  'label':  'Publishes',
                  'totals': channel.message_stats}) %>
    </td>
    <td>
      <%= format('msg-detail-deliveries',
                 {'mode':   'channel',
                  'object': channel.deliveries,
                  'totals': channel.message_stats}) %>
    </td>
  </tr>
=======
<table class="facts">
 <tr><th>Connection</th><td><%= link_conn(channel.connection_details.name) %></td></tr>
<% if (nodes_interesting) { %>
 <tr><th>Node</th><td><%= channel.node %></td></tr>
<% } %>
 <tr><th>Virtual host</th><td><%= channel.vhost %></td></tr>
 <tr><th>Username</th><td><%= channel.user %></td></tr>
 <tr><th>Transactional</th><td><%= fmt_boolean(channel.transactional) %></td></tr>
 <tr><th>Prefetch count</th><td><%= channel.prefetch_count %></td></tr>
 <tr><th>Acks uncommitted</th><td><%= channel.acks_uncommitted %></td></tr>
 <tr><th>Messages unacknowledged</th><td><%= channel.messages_unacknowledged %></td></tr>
<% if ('client_flow_blocked' in channel) { %>
 <tr><th>Client blocked</th><td><%= fmt_boolean(channel.client_flow_blocked) %></td></tr>
<% } %>
>>>>>>> cbf46ef6
</table>
<span class="br"></span>
</div>
</div>
<% } %><|MERGE_RESOLUTION|>--- conflicted
+++ resolved
@@ -6,6 +6,9 @@
 <table class="facts">
   <tr>
     <th>Connection</th>
+<% if (nodes_interesting) { %>
+    <th>Node</th>
+<% } %>
     <th>Virtual host</th>
     <th>Username</th>
     <th>Transactional</th>
@@ -16,6 +19,9 @@
   </tr>
   <tr>
     <td><%= link_conn(channel.connection_details.name) %></td>
+<% if (nodes_interesting) { %>
+    <td><%= channel.node %></td>
+<% } %>
     <td><%= channel.vhost %></td>
     <td><%= channel.user %></td>
     <td><%= fmt_boolean(channel.transactional) %></td>
@@ -32,7 +38,6 @@
 <div class="section">
 <h2>Message Rates</h2>
 <div class="hider updatable">
-<<<<<<< HEAD
 <table class="two-col-layout">
   <tr>
     <td>
@@ -49,22 +54,6 @@
                   'totals': channel.message_stats}) %>
     </td>
   </tr>
-=======
-<table class="facts">
- <tr><th>Connection</th><td><%= link_conn(channel.connection_details.name) %></td></tr>
-<% if (nodes_interesting) { %>
- <tr><th>Node</th><td><%= channel.node %></td></tr>
-<% } %>
- <tr><th>Virtual host</th><td><%= channel.vhost %></td></tr>
- <tr><th>Username</th><td><%= channel.user %></td></tr>
- <tr><th>Transactional</th><td><%= fmt_boolean(channel.transactional) %></td></tr>
- <tr><th>Prefetch count</th><td><%= channel.prefetch_count %></td></tr>
- <tr><th>Acks uncommitted</th><td><%= channel.acks_uncommitted %></td></tr>
- <tr><th>Messages unacknowledged</th><td><%= channel.messages_unacknowledged %></td></tr>
-<% if ('client_flow_blocked' in channel) { %>
- <tr><th>Client blocked</th><td><%= fmt_boolean(channel.client_flow_blocked) %></td></tr>
-<% } %>
->>>>>>> cbf46ef6
 </table>
 <span class="br"></span>
 </div>
