--- conflicted
+++ resolved
@@ -38,36 +38,30 @@
 
 start_link_direct() ->
     {ok, Sup} = supervisor2:start_link(?MODULE, []),
-<<<<<<< HEAD
-    {ok, _} = supervisor2:start_child(Sup,
-                  {collector, {rabbit_queue_collector, start_link, []},
-                   transient, ?MAX_WAIT, worker, [rabbit_queue_collector]}),
-    {ok, Sup}.
-=======
     {ok, Collector} =
-        supervisor2:start_child(
-          Sup, {collector, {rabbit_queue_collector, start_link, []},
-                intrinsic, ?MAX_WAIT, worker, [rabbit_queue_collector]}),
+        supervisor2:start_child(Sup,
+          {collector, {rabbit_queue_collector, start_link, []},
+           transient, ?MAX_WAIT, worker, [rabbit_queue_collector]}),
     {ok, Sup, Collector}.
->>>>>>> d0641aef
 
 start_link_network(Sock, Connection, ChMgr) ->
     {ok, Sup} = supervisor2:start_link(?MODULE, []),
-<<<<<<< HEAD
-    {ok, Framing0} = supervisor2:start_child(Sup,
-                         {framing, {rabbit_framing_channel, start_link,
-                                    [Connection, Connection, ?PROTOCOL]},
-                          transient, ?MAX_WAIT, worker,
-                          [rabbit_framing_channel]}),
-    {ok, _} = supervisor2:start_child(Sup,
-                  {writer, {rabbit_writer, start_link,
-                            [Sock, 0, ?FRAME_MIN_SIZE, ?PROTOCOL, Connection]},
-                   transient, ?MAX_WAIT, worker, [rabbit_writer]}),
-    {ok, _} = supervisor2:start_child(Sup,
-                  {main_reader, {amqp_main_reader, start_link,
-                                 [Sock, Connection, ChMgr, Framing0]},
-                   transient, ?MAX_WAIT, worker, [amqp_main_reader]}),
-    {ok, Sup}.
+    {ok, Framing} =
+        supervisor2:start_child(Sup,
+          {framing, {rabbit_framing_channel, start_link,
+                     [Connection, Connection, ?PROTOCOL]},
+           transient, ?MAX_WAIT, worker, [rabbit_framing_channel]}),
+    {ok, Writer} =
+        supervisor2:start_child(Sup,
+          {writer, {rabbit_writer, start_link,
+                    [Sock, 0, ?FRAME_MIN_SIZE, ?PROTOCOL, Connection]},
+           transient, ?MAX_WAIT, worker, [rabbit_writer]}),
+    {ok, MainReader} =
+        supervisor2:start_child(Sup,
+          {main_reader, {amqp_main_reader, start_link,
+                         [Sock, Connection, ChMgr, Framing0]},
+           transient, ?MAX_WAIT, worker, [amqp_main_reader]}),
+    {ok, Sup, {MainReader, Framing, Writer}}.
 
 start_heartbeat_fun(Sup) ->
     fun(_Sock, 0) ->
@@ -85,44 +79,6 @@
                                             [Connection, Sock, Timeout]},
                        transient, ?MAX_WAIT, worker, [rabbit_heartbeat]}),
         ok
-=======
-    {ok, Framing} =
-        supervisor2:start_child(
-          Sup, {framing, {rabbit_framing_channel, start_link,
-                          [Sup, ConnectionPid, ?PROTOCOL]},
-                intrinsic, ?MAX_WAIT, worker, [rabbit_framing_channel]}),
-    {ok, MainReader} =
-        supervisor2:start_child(
-          Sup, {main_reader, {amqp_main_reader, start_link,
-                              [Sock, Framing, ConnectionPid]},
-                intrinsic, ?MAX_WAIT, worker, [amqp_main_reader]}),
-    {ok, Writer} =
-        supervisor2:start_child(
-          Sup, {writer, {rabbit_writer, start_link,
-                         [Sock, 0, ?FRAME_MIN_SIZE, ?PROTOCOL, MainReader]},
-                intrinsic, ?MAX_WAIT, worker, [rabbit_writer]}),
-    {ok, Sup, {MainReader, Framing, Writer}}.
-
-start_heartbeat_fun(Sup) ->
-    fun (_Sock, 0) ->
-            none;
-        (Sock, Timeout) ->
-            Connection = self(),
-            {ok, Sender} =
-                supervisor2:start_child(
-                  Sup,
-                  {heartbeat_sender, {rabbit_heartbeat, start_heartbeat_sender,
-                                      [Connection, Sock, Timeout]},
-                   transient, ?MAX_WAIT, worker, [rabbit_heartbeat]}),
-            {ok, Receiver} =
-                supervisor2:start_child(
-                  Sup,
-                  {heartbeat_receiver,
-                   {rabbit_heartbeat, start_heartbeat_receiver,
-                    [Connection, Sock, Timeout]},
-                   transient, ?MAX_WAIT, worker, [rabbit_heartbeat]}),
-            {Sender, Receiver}
->>>>>>> d0641aef
     end.
 
 %%---------------------------------------------------------------------------
