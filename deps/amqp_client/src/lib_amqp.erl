-module(lib_amqp).

-include_lib("rabbitmq_server/include/rabbit.hrl").
-include_lib("rabbitmq_server/include/rabbit_framing.hrl").
-include("amqp_client.hrl").

-compile(export_all).

start_connection() ->
    amqp_connection:start("guest", "guest").

start_connection(Host) ->
    amqp_connection:start("guest", "guest", Host).

start_channel(Connection) ->
    amqp_connection:open_channel(Connection).

declare_exchange(Channel, X) ->
    declare_exchange(Channel, X, <<"direct">>).

declare_exchange(Channel, X, Type) ->
    ExchangeDeclare = #'exchange.declare'{exchange = X,
                                          type = Type,
                                          passive = false, durable = false,
                                          auto_delete = false, internal = false,
                                          nowait = false, arguments = []},
    amqp_channel:call(Channel, ExchangeDeclare).

delete_exchange(Channel, X) ->
    ExchangeDelete = #'exchange.delete'{exchange = X,
                                        if_unused = false, nowait = false},
    #'exchange.delete_ok'{} = amqp_channel:call(Channel, ExchangeDelete).

% TODO This whole section of optional properties and mandatory flags may have to be re-thought
publish(Channel, X, RoutingKey, Payload) ->
    publish(Channel, X, RoutingKey, Payload, false).

<<<<<<< HEAD
publish(Channel, X, RoutingKey, Payload, Mandatory) when is_boolean(Mandatory)->
    publish(Channel, X, RoutingKey, Payload, Mandatory, amqp_util:basic_properties());
    
publish(Channel, X, RoutingKey, Payload, Properties) ->
    publish(Channel, X, RoutingKey, Payload, false, Properties).
    
publish(Channel, X, RoutingKey, Payload, Mandatory, Properties) ->
=======
publish(Channel, X, RoutingKey, Payload, Mandatory) ->
    publish_internal(fun amqp_channel:call/3,
                     Channel, X, RoutingKey, Payload, Mandatory).

async_publish(Channel, X, RoutingKey, Payload) ->
    async_publish(Channel, X, RoutingKey, Payload, false).

async_publish(Channel, X, RoutingKey, Payload, Mandatory) ->
    publish_internal(fun amqp_channel:cast/3,
                     Channel, X, RoutingKey, Payload, Mandatory).

publish_internal(Fun, Channel, X, RoutingKey, Payload, Mandatory) ->
>>>>>>> f9e6d291
    BasicPublish = #'basic.publish'{exchange = X,
                                    routing_key = RoutingKey,
                                    mandatory = Mandatory, immediate = false},
    {ClassId, _MethodId} = rabbit_framing:method_id('basic.publish'),
    Content = #content{class_id = ClassId,
                   properties = Properties,
                   properties_bin = none,
                   payload_fragments_rev = [Payload]},
    Fun(Channel, BasicPublish, Content).

close_channel(Channel) ->
    ChannelClose = #'channel.close'{reply_code = 200, reply_text = <<"Goodbye">>,
                                    class_id = 0, method_id = 0},
    #'channel.close_ok'{} = amqp_channel:call(Channel, ChannelClose),
    ok.

close_connection(Connection) ->
    ConnectionClose = #'connection.close'{reply_code = 200, reply_text = <<"Goodbye">>,
                                              class_id = 0, method_id = 0},
    #'connection.close_ok'{} = amqp_connection:close(Connection, ConnectionClose),
    ok.

teardown(Connection, Channel) ->
    close_channel(Channel),
    close_connection(Connection).


get(Channel, Q) -> get(Channel, Q, true).

get(Channel, Q, NoAck) ->
    BasicGet = #'basic.get'{queue = Q, no_ack = NoAck},
    {Method, Content} = amqp_channel:call(Channel, BasicGet),
    case Method of
        'basic.get_empty' -> 'basic.get_empty';
        _ ->
            #'basic.get_ok'{delivery_tag = DeliveryTag} = Method,
            case NoAck of
                true -> Content;
                false -> {DeliveryTag, Content}
            end
    end.

ack(Channel, DeliveryTag) ->
    BasicAck = #'basic.ack'{delivery_tag = DeliveryTag, multiple = false},
    ok = amqp_channel:cast(Channel, BasicAck).

subscribe(Channel, Q, Consumer) ->
    subscribe(Channel, Q, Consumer, <<>>, true).

subscribe(Channel, Q, Consumer, NoAck) when is_boolean(NoAck) ->
    subscribe(Channel, Q, Consumer, <<>>, NoAck);

subscribe(Channel, Q, Consumer, Tag) ->
    subscribe(Channel, Q, Consumer, Tag, true).

subscribe(Channel, Q, Consumer, Tag, NoAck) ->
    BasicConsume = #'basic.consume'{queue = Q,
                                    consumer_tag = Tag,
                                    no_local = false, no_ack = NoAck,
                                    exclusive = false, nowait = false},
    #'basic.consume_ok'{consumer_tag = ConsumerTag} = 
        amqp_channel:subscribe(Channel,BasicConsume, Consumer),
    ConsumerTag.

unsubscribe(Channel, Tag) ->
    BasicCancel = #'basic.cancel'{consumer_tag = Tag, nowait = false},
    #'basic.cancel_ok'{} = amqp_channel:call(Channel,BasicCancel),
    ok.

declare_queue(Channel) ->
    declare_queue(Channel, <<>>).

declare_queue(Channel, Q) ->
    QueueDeclare = #'queue.declare'{queue = Q,
                                    passive = false, durable = false,
                                    exclusive = false, auto_delete = false,
                                    nowait = false, arguments = []},
    #'queue.declare_ok'{queue = Q1}
                        = amqp_channel:call(Channel, QueueDeclare),
    Q1.

delete_queue(Channel, Q) ->
    QueueDelete = #'queue.delete'{queue = Q,
                                  if_unused = false,
                                  if_empty = false,
                                  nowait = false},
    #'queue.delete_ok'{} = amqp_channel:call(Channel, QueueDelete).

bind_queue(Channel, X, Q, Binding) ->
    QueueBind = #'queue.bind'{queue = Q, exchange = X,
                              routing_key = Binding, nowait = false, arguments = []},
    #'queue.bind_ok'{} = amqp_channel:call(Channel, QueueBind).

unbind_queue(Channel, X, Q, Binding) ->
    Unbind = #'queue.unbind'{queue = Q, exchange = X,
                             routing_key = Binding, arguments = []},
    #'queue.unbind_ok'{} = amqp_channel:call(Channel, Unbind).<|MERGE_RESOLUTION|>--- conflicted
+++ resolved
@@ -31,41 +31,45 @@
                                         if_unused = false, nowait = false},
     #'exchange.delete_ok'{} = amqp_channel:call(Channel, ExchangeDelete).
 
-% TODO This whole section of optional properties and mandatory flags may have to be re-thought
+%---------------------------------------------------------------------------
+% TODO This whole section of optional properties and mandatory flags
+% may have to be re-thought
 publish(Channel, X, RoutingKey, Payload) ->
     publish(Channel, X, RoutingKey, Payload, false).
 
-<<<<<<< HEAD
-publish(Channel, X, RoutingKey, Payload, Mandatory) when is_boolean(Mandatory)->
-    publish(Channel, X, RoutingKey, Payload, Mandatory, amqp_util:basic_properties());
+publish(Channel, X, RoutingKey, Payload, Mandatory)
+        when is_boolean(Mandatory)->
+    publish(Channel, X, RoutingKey, Payload, Mandatory,
+            amqp_util:basic_properties());
     
 publish(Channel, X, RoutingKey, Payload, Properties) ->
     publish(Channel, X, RoutingKey, Payload, false, Properties).
     
 publish(Channel, X, RoutingKey, Payload, Mandatory, Properties) ->
-=======
-publish(Channel, X, RoutingKey, Payload, Mandatory) ->
     publish_internal(fun amqp_channel:call/3,
-                     Channel, X, RoutingKey, Payload, Mandatory).
+                     Channel, X, RoutingKey, Payload, Mandatory, Properties).
 
 async_publish(Channel, X, RoutingKey, Payload) ->
     async_publish(Channel, X, RoutingKey, Payload, false).
 
 async_publish(Channel, X, RoutingKey, Payload, Mandatory) ->
-    publish_internal(fun amqp_channel:cast/3,
-                     Channel, X, RoutingKey, Payload, Mandatory).
+    publish_internal(fun amqp_channel:cast/3, Channel, X, RoutingKey,
+                      Payload, Mandatory, amqp_util:basic_properties()).
 
-publish_internal(Fun, Channel, X, RoutingKey, Payload, Mandatory) ->
->>>>>>> f9e6d291
+publish_internal(Fun, Channel, X, RoutingKey,
+                 Payload, Mandatory, Properties) ->
     BasicPublish = #'basic.publish'{exchange = X,
                                     routing_key = RoutingKey,
-                                    mandatory = Mandatory, immediate = false},
+                                    mandatory = Mandatory,
+                                    immediate = false},
     {ClassId, _MethodId} = rabbit_framing:method_id('basic.publish'),
     Content = #content{class_id = ClassId,
-                   properties = Properties,
-                   properties_bin = none,
-                   payload_fragments_rev = [Payload]},
+                       properties = Properties,
+                       properties_bin = none,
+                       payload_fragments_rev = [Payload]},
     Fun(Channel, BasicPublish, Content).
+
+%---------------------------------------------------------------------------
 
 close_channel(Channel) ->
     ChannelClose = #'channel.close'{reply_code = 200, reply_text = <<"Goodbye">>,
