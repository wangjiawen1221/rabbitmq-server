--- conflicted
+++ resolved
@@ -139,13 +139,12 @@
     {ok, {_MainReader, _Framing, Writer, SHF}} = SIF(Sock, ChMgr),
     {SHF, State#state{writer0 = Writer}}.
 
-<<<<<<< HEAD
 network_handshake(AmqpParams, SHF, State0) ->
-    Start = #'connection.start'{server_properties = ServerProperties} =
+    Start = #'connection.start'{server_properties = ServerProperties,
+                                mechanisms = Mechanisms} =
         handshake_recv(expecting_start),
     ok = check_version(Start),
-    do2(start_ok(AmqpParams), State0),
-    Tune = handshake_recv(expecting_tune),
+    Tune = login(AmqpParams, Mechanisms, State),
     {TuneOk, ChannelMax, State1} = tune(Tune, AmqpParams, SHF, State0),
     do2(TuneOk, State1),
     do2(#'connection.open'{virtual_host = AmqpParams#amqp_params.virtual_host},
@@ -156,38 +155,6 @@
         {closing, #amqp_error{} = AmqpError, Error} -> {closing, Params,
                                                         AmqpError, Error}
     end.
-=======
-network_handshake(AmqpParams, State) ->
-    Start = handshake_recv(),
-    #'connection.start'{server_properties = ServerProperties,
-                        mechanisms = Mechanisms} = Start,
-    ok = check_version(Start),
-
-    Tune = login(AmqpParams, Mechanisms, State),
-    TuneOk = negotiate_values(Tune, AmqpParams),
-    do2(TuneOk, State),
-    ConnectionOpen =
-        #'connection.open'{virtual_host = AmqpParams#amqp_params.virtual_host},
-    do2(ConnectionOpen, State),
-    #'connection.open_ok'{} = handshake_recv(),
-    #'connection.tune_ok'{channel_max = ChannelMax,
-                          frame_max   = FrameMax,
-                          heartbeat   = Heartbeat} = TuneOk,
-    {ServerProperties, ChannelMax, State#state{heartbeat = Heartbeat,
-                                               frame_max = FrameMax}}.
-
-start_heartbeat(SHF, #state{sock = Sock, heartbeat = Heartbeat}) ->
-    SendFun = fun() ->
-                      Frame = rabbit_binary_generator:build_heartbeat_frame(),
-                      catch rabbit_net:send(Sock, Frame)
-              end,
-
-    Connection = self(),
-    ReceiveFun = fun() ->
-                         Connection ! timeout
-                 end,
-    SHF(Sock, Heartbeat, SendFun, Heartbeat, ReceiveFun).
->>>>>>> a843bdbb
 
 check_version(#'connection.start'{version_major = ?PROTOCOL_VERSION_MAJOR,
                                   version_minor = ?PROTOCOL_VERSION_MINOR}) ->
