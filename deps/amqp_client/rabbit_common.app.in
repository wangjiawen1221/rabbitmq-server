--- conflicted
+++ resolved
@@ -10,15 +10,10 @@
              rabbit_binary_parser,
              rabbit_channel,
              rabbit_exchange_type,
-<<<<<<< HEAD
              rabbit_auth_mechanism,
-             rabbit_misc,
-             rabbit_net,
-=======
              rabbit_framing_amqp_0_8,
              rabbit_framing_amqp_0_9_1,
              rabbit_framing_channel,
->>>>>>> fcb1b8ce
              rabbit_heartbeat,
              rabbit_misc,
              rabbit_msg_store_index,
