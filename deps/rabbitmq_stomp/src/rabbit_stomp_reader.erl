%% The contents of this file are subject to the Mozilla Public License
%% Version 1.1 (the "License"); you may not use this file except in
%% compliance with the License. You may obtain a copy of the License
%% at http://www.mozilla.org/MPL/
%%
%% Software distributed under the License is distributed on an "AS IS"
%% basis, WITHOUT WARRANTY OF ANY KIND, either express or implied. See
%% the License for the specific language governing rights and
%% limitations under the License.
%%
%% The Original Code is RabbitMQ.
%%
%% The Initial Developer of the Original Code is GoPivotal, Inc.
%% Copyright (c) 2007-2017 Pivotal Software, Inc.  All rights reserved.
%%

-module(rabbit_stomp_reader).
-behaviour(gen_server2).

-export([start_link/4]).
-export([conserve_resources/3]).
-export([init/1, handle_call/3, handle_cast/2, handle_info/2,
         code_change/3, terminate/2]).
-export([start_heartbeats/2]).
-export([info/2]).

-include("rabbit_stomp.hrl").
-include("rabbit_stomp_frame.hrl").
-include_lib("amqp_client/include/amqp_client.hrl").

-define(SIMPLE_METRICS, [pid, recv_oct, send_oct, reductions]).
-define(OTHER_METRICS, [recv_cnt, send_cnt, send_pend, garbage_collection, state,
                        timeout]).

-record(reader_state, {socket, conn_name, parse_state, processor_state, state,
                       conserve_resources, recv_outstanding, stats_timer,
                       parent, connection, heartbeat_sup, heartbeat,
                       timeout_sec %% heartbeat timeout value used, 0 means
                                   %% heartbeats are disabled
                      }).

%%----------------------------------------------------------------------------

start_link(SupHelperPid, Ref, Sock, Configuration) ->
    Pid = proc_lib:spawn_link(?MODULE, init,
                              [[SupHelperPid, Ref, Sock, Configuration]]),

    %% In the event that somebody floods us with connections, the
    %% reader processes can spew log events at error_logger faster
    %% than it can keep up, causing its mailbox to grow unbounded
    %% until we eat all the memory available and crash. So here is a
    %% meaningless synchronous call to the underlying gen_event
    %% mechanism. When it returns the mailbox is drained, and we
    %% return to our caller to accept more connections.
    _ = gen_event:which_handlers(error_logger),

    {ok, Pid}.

log(Level, Fmt, Args) -> rabbit_log:log(connection, Level, Fmt, Args).

info(Pid, InfoItems) ->
    case InfoItems -- ?INFO_ITEMS of
        [] ->
            gen_server2:call(Pid, {info, InfoItems});
        UnknownItems -> throw({bad_argument, UnknownItems})
    end.

init([SupHelperPid, Ref, Sock, Configuration]) ->
    process_flag(trap_exit, true),
<<<<<<< HEAD
    RealSocket = rabbit_net:unwrap_socket(Sock),
    rabbit_net:accept_ack(Ref, RealSocket),
=======
    rabbit_networking:accept_ack(Ref, Sock),
>>>>>>> e5f1ce75

    case rabbit_net:connection_string(Sock, inbound) of
        {ok, ConnStr} ->
            ProcInitArgs = processor_args(Configuration, Sock),
            ProcState = rabbit_stomp_processor:initial_state(Configuration,
                                                             ProcInitArgs),

            log(info, "accepting STOMP connection ~p (~s)~n",
                [self(), ConnStr]),

            ParseState = rabbit_stomp_frame:initial_state(),
            _ = register_resource_alarm(),
            gen_server2:enter_loop(?MODULE, [],
              rabbit_event:init_stats_timer(
                run_socket(control_throttle(
                  #reader_state{socket             = RealSocket,
                                conn_name          = ConnStr,
                                parse_state        = ParseState,
                                processor_state    = ProcState,
                                heartbeat_sup      = SupHelperPid,
                                heartbeat          = {none, none},
                                state              = running,
                                conserve_resources = false,
                                recv_outstanding   = false})), #reader_state.stats_timer),
              {backoff, 1000, 1000, 10000});
        {network_error, Reason} ->
            rabbit_net:fast_close(RealSocket),
            terminate({shutdown, Reason}, undefined);
        {error, enotconn} ->
            rabbit_net:fast_close(RealSocket),
            terminate(shutdown, undefined);
        {error, Reason} ->
            rabbit_net:fast_close(RealSocket),
            terminate({network_error, Reason}, undefined)
    end.


handle_call({info, InfoItems}, _From, State) ->
    Infos = lists:map(
              fun(InfoItem) ->
                      {InfoItem, info_internal(InfoItem, State)}
              end,
              InfoItems),
    {reply, Infos, State};
handle_call(Msg, From, State) ->
    {stop, {stomp_unexpected_call, Msg, From}, State}.

handle_cast(client_timeout, State) ->
    {stop, {shutdown, client_heartbeat_timeout}, State};
handle_cast(Msg, State) ->
    {stop, {stomp_unexpected_cast, Msg}, State}.


handle_info({inet_async, _Sock, _Ref, {ok, Data}}, State) ->
    case process_received_bytes(Data, State#reader_state{recv_outstanding = false}) of
      {ok, NewState} ->
          {noreply, ensure_stats_timer(run_socket(control_throttle(NewState))), hibernate};
      {stop, Reason, NewState} ->
          {stop, Reason, NewState}
    end;
handle_info({inet_async, _Sock, _Ref, {error, closed}}, State) ->
    {stop, normal, State};
handle_info({inet_async, _Sock, _Ref, {error, Reason}}, State) ->
    {stop, {inet_error, Reason}, State};
handle_info({inet_reply, _Sock, {error, closed}}, State) ->
    {stop, normal, State};
handle_info({inet_reply, _, ok}, State) ->
    {noreply, State, hibernate};
handle_info({inet_reply, _, Status}, State) ->
    {stop, Status, State};
handle_info(emit_stats, State) ->
    {noreply, emit_stats(State), hibernate};
handle_info({conserve_resources, Conserve}, State) ->
    NewState = State#reader_state{conserve_resources = Conserve},
    {noreply, run_socket(control_throttle(NewState)), hibernate};
handle_info({bump_credit, Msg}, State) ->
    credit_flow:handle_bump_msg(Msg),
    {noreply, run_socket(control_throttle(State)), hibernate};

%%----------------------------------------------------------------------------

handle_info(client_timeout, State) ->
    {stop, {shutdown, client_heartbeat_timeout}, State};

%%----------------------------------------------------------------------------

handle_info(#'basic.consume_ok'{}, State) ->
    {noreply, State, hibernate};
handle_info(#'basic.cancel_ok'{}, State) ->
    {noreply, State, hibernate};
handle_info(#'basic.ack'{delivery_tag = Tag, multiple = IsMulti}, State) ->
    ProcState = processor_state(State),
    NewProcState = rabbit_stomp_processor:flush_pending_receipts(Tag,
                                                                 IsMulti,
                                                                 ProcState),
    {noreply, processor_state(NewProcState, State), hibernate};
handle_info({Delivery = #'basic.deliver'{},
             #amqp_msg{props = Props, payload = Payload},
             DeliveryCtx},
             State) ->
    ProcState = processor_state(State),
    NewProcState = rabbit_stomp_processor:send_delivery(Delivery,
                                                        Props,
                                                        Payload,
                                                        DeliveryCtx,
                                                        ProcState),
    {noreply, processor_state(NewProcState, State), hibernate};
handle_info(#'basic.cancel'{consumer_tag = Ctag}, State) ->
    ProcState = processor_state(State),
    case rabbit_stomp_processor:cancel_consumer(Ctag, ProcState) of
      {ok, NewProcState, _} ->
        {noreply, processor_state(NewProcState, State), hibernate};
      {stop, Reason, NewProcState} ->
        {stop, Reason, processor_state(NewProcState, State)}
    end;

handle_info({start_heartbeats, {0, 0}}, State) -> 
    {noreply, State#reader_state{timeout_sec = {0, 0}}};

handle_info({start_heartbeats, {SendTimeout, ReceiveTimeout}},
            State = #reader_state{heartbeat_sup = SupPid, socket = Sock}) ->

    SendFun = fun() -> catch rabbit_net:send(Sock, <<$\n>>) end,
    Pid = self(),
    ReceiveFun = fun() -> gen_server2:cast(Pid, client_timeout) end,
    Heartbeat = rabbit_heartbeat:start(SupPid, Sock, SendTimeout,
                                       SendFun, ReceiveTimeout, ReceiveFun),
    {noreply, State#reader_state{heartbeat = Heartbeat,
                                 timeout_sec = {SendTimeout, ReceiveTimeout}}};


%%----------------------------------------------------------------------------
handle_info({'EXIT', From, Reason}, State) ->
  ProcState = processor_state(State),
  case rabbit_stomp_processor:handle_exit(From, Reason, ProcState) of
    {stop, NewReason, NewProcState} ->
        {stop, NewReason, processor_state(NewProcState, State)};
    unknown_exit ->
        {stop, {connection_died, Reason}, State}
  end.
%%----------------------------------------------------------------------------

process_received_bytes([], State) ->
    {ok, State};
process_received_bytes(Bytes,
                       State = #reader_state{
                         processor_state = ProcState,
                         parse_state     = ParseState}) ->
    case rabbit_stomp_frame:parse(Bytes, ParseState) of
        {more, ParseState1} ->
            {ok, State#reader_state{parse_state = ParseState1}};
        {ok, Frame, Rest} ->
            case rabbit_stomp_processor:process_frame(Frame, ProcState) of
                {ok, NewProcState, Conn} ->
                    PS = rabbit_stomp_frame:initial_state(),
                    NextState = maybe_block(State, Frame),
                    process_received_bytes(Rest, NextState#reader_state{
                        processor_state = NewProcState,
                        parse_state     = PS,
                        connection      = Conn});
                {stop, Reason, NewProcState} ->
                    {stop, Reason,
                     processor_state(NewProcState, State)}
            end;
        {error, Reason} ->
            %% The parser couldn't parse data. We log the reason right
            %% now and stop with the reason 'normal' instead of the
            %% actual parsing error, because the supervisor would log
            %% a crash report (which is not that useful) and handle
            %% recovery, but it's too slow.
            log_reason({network_error, Reason}, State),
            {stop, normal, State}
    end.

conserve_resources(Pid, _Source, {_, Conserve, _}) ->
    Pid ! {conserve_resources, Conserve},
    ok.

register_resource_alarm() ->
    rabbit_alarm:register(self(), {?MODULE, conserve_resources, []}).


control_throttle(State = #reader_state{state              = CS,
                                       conserve_resources = Mem,
                                       heartbeat = Heartbeat}) ->
    case {CS, Mem orelse credit_flow:blocked()} of
        {running,   true} -> State#reader_state{state = blocking};
        {blocking, false} -> rabbit_heartbeat:resume_monitor(Heartbeat),
                             State#reader_state{state = running};
        {blocked,  false} -> rabbit_heartbeat:resume_monitor(Heartbeat),
                             State#reader_state{state = running};
        {_,            _} -> State
    end.

maybe_block(State = #reader_state{state = blocking, heartbeat = Heartbeat}, 
            #stomp_frame{command = "SEND"}) ->
    rabbit_heartbeat:pause_monitor(Heartbeat),
    State#reader_state{state = blocked};
maybe_block(State, _) ->
    State.

run_socket(State = #reader_state{state = blocked}) ->
    State;
run_socket(State = #reader_state{recv_outstanding = true}) ->
    State;
run_socket(State = #reader_state{socket = Sock}) ->
    _ = rabbit_net:async_recv(Sock, 0, infinity),
    State#reader_state{recv_outstanding = true}.


terminate(Reason, undefined) ->
    log_reason(Reason, undefined),
    {stop, Reason};
terminate(Reason, State = #reader_state{ processor_state = ProcState }) ->
  maybe_emit_stats(State),
  log_reason(Reason, State),
  _ = rabbit_stomp_processor:flush_and_die(ProcState),
    {stop, Reason}.

code_change(_OldVsn, State, _Extra) ->
    {ok, State}.


log_reason({network_error, {ssl_upgrade_error, closed}, ConnStr}, _State) ->
    log(error, "STOMP detected TLS upgrade error on ~s: connection closed~n",
        [ConnStr]);

log_reason({network_error,
           {ssl_upgrade_error,
            {tls_alert, "handshake failure"}}, ConnStr}, _State) ->
    log(error, "STOMP detected TLS upgrade error on ~s: handshake failure~n",
        [ConnStr]);

log_reason({network_error,
           {ssl_upgrade_error,
            {tls_alert, "unknown ca"}}, ConnStr}, _State) ->
    log(error, "STOMP detected TLS certificate verification error on ~s: alert 'unknown CA'~n",
        [ConnStr]);

log_reason({network_error,
           {ssl_upgrade_error,
            {tls_alert, Alert}}, ConnStr}, _State) ->
    log(error, "STOMP detected TLS upgrade error on ~s: alert ~s~n",
        [ConnStr, Alert]);

log_reason({network_error, {ssl_upgrade_error, Reason}, ConnStr}, _State) ->
    log(error, "STOMP detected TLS upgrade error on ~s: ~p~n",
        [ConnStr, Reason]);

log_reason({network_error, Reason, ConnStr}, _State) ->
    log(error, "STOMP detected network error on ~s: ~p~n",
        [ConnStr, Reason]);

log_reason({network_error, Reason}, _State) ->
    log(error, "STOMP detected network error: ~p~n", [Reason]);

log_reason({shutdown, client_heartbeat_timeout},
           #reader_state{ processor_state = ProcState }) ->
    AdapterName = rabbit_stomp_processor:adapter_name(ProcState),
    rabbit_log:warning("STOMP detected missed client heartbeat(s) "
                       "on connection ~s, closing it~n", [AdapterName]);

log_reason(normal, #reader_state{ conn_name  = ConnName}) ->
    log(info, "closing STOMP connection ~p (~s)~n", [self(), ConnName]);

log_reason(shutdown, undefined) ->
    log(error, "closing STOMP connection that never completed connection handshake (negotiation)~n", []);

log_reason(Reason, #reader_state{ processor_state = ProcState }) ->
    AdapterName = rabbit_stomp_processor:adapter_name(ProcState),
    rabbit_log:warning("STOMP connection ~s terminated"
                       " with reason ~p, closing it~n", [AdapterName, Reason]).

%%----------------------------------------------------------------------------

processor_args(Configuration, Sock) ->
    RealSocket = rabbit_net:unwrap_socket(Sock),
    SendFun = fun (sync, IoData) ->
                      %% no messages emitted
                      catch rabbit_net:send(RealSocket, IoData);
                  (async, IoData) ->
                      %% {inet_reply, _, _} will appear soon
                      %% We ignore certain errors here, as we will be
                      %% receiving an asynchronous notification of the
                      %% same (or a related) fault shortly anyway. See
                      %% bug 21365.
                      catch rabbit_net:port_command(RealSocket, IoData)
              end,
    {ok, {PeerAddr, _PeerPort}} = rabbit_net:sockname(RealSocket),
    {SendFun, adapter_info(Sock), 
     ssl_login_name(RealSocket, Configuration), PeerAddr}.

adapter_info(Sock) ->
    amqp_connection:socket_adapter_info(Sock, {'STOMP', 0}).

ssl_login_name(_Sock, #stomp_configuration{ssl_cert_login = false}) ->
    none;
ssl_login_name(Sock, #stomp_configuration{ssl_cert_login = true}) ->
    case rabbit_net:peercert(Sock) of
        {ok, C}              -> case rabbit_ssl:peer_cert_auth_name(C) of
                                    unsafe    -> none;
                                    not_found -> none;
                                    Name      -> Name
                                end;
        {error, no_peercert} -> none;
        nossl                -> none
    end.

%%----------------------------------------------------------------------------

start_heartbeats(_,   {0,0}    ) -> ok;
start_heartbeats(Pid, Heartbeat) -> Pid ! {start_heartbeats, Heartbeat}.

maybe_emit_stats(State) ->
    rabbit_event:if_enabled(State, #reader_state.stats_timer,
                            fun() -> emit_stats(State) end).

emit_stats(State=#reader_state{connection = C}) when C == none; C == undefined ->
    %% Avoid emitting stats on terminate when the connection has not yet been
    %% established, as this causes orphan entries on the stats database
    State1 = rabbit_event:reset_stats_timer(State, #reader_state.stats_timer),
    ensure_stats_timer(State1);
emit_stats(State) ->
    [{_, Pid}, {_, Recv_oct}, {_, Send_oct}, {_, Reductions}] = I
	= infos(?SIMPLE_METRICS, State),
    Infos = infos(?OTHER_METRICS, State),
    rabbit_core_metrics:connection_stats(Pid, Infos),
    rabbit_core_metrics:connection_stats(Pid, Recv_oct, Send_oct, Reductions),
    rabbit_event:notify(connection_stats, Infos ++ I),
    State1 = rabbit_event:reset_stats_timer(State, #reader_state.stats_timer),
    ensure_stats_timer(State1).

ensure_stats_timer(State = #reader_state{}) ->
    rabbit_event:ensure_stats_timer(State, #reader_state.stats_timer, emit_stats).

%%----------------------------------------------------------------------------


processor_state(#reader_state{ processor_state = ProcState }) -> ProcState.
processor_state(ProcState, #reader_state{} = State) ->
    State#reader_state{ processor_state = ProcState}.

%%----------------------------------------------------------------------------

infos(Items, State) -> [{Item, info_internal(Item, State)} || Item <- Items].

info_internal(pid, State) -> info_internal(connection, State);
info_internal(SockStat, #reader_state{socket = Sock}) when SockStat =:= recv_oct;
                                                           SockStat =:= recv_cnt;
                                                           SockStat =:= send_oct;
                                                           SockStat =:= send_cnt;
                                                           SockStat =:= send_pend ->
    case rabbit_net:getstat(Sock, [SockStat]) of
        {ok, [{_, N}]} when is_number(N) -> N;
        _ -> 0
    end;
info_internal(state, State) -> info_internal(connection_state, State);
info_internal(garbage_collection, _State) ->
    rabbit_misc:get_gc_info(self());
info_internal(reductions, _State) ->
    {reductions, Reductions} = erlang:process_info(self(), reductions),
    Reductions;
info_internal(timeout, #reader_state{timeout_sec = {_, Receive}}) ->
    Receive;
info_internal(timeout, #reader_state{timeout_sec = undefined}) ->
    0;
info_internal(conn_name, #reader_state{conn_name = Val}) ->
    rabbit_data_coercion:to_binary(Val);
info_internal(connection, #reader_state{connection = Val}) ->
    Val;
info_internal(connection_state, #reader_state{state = Val}) ->
    Val;
info_internal(Key, #reader_state{processor_state = ProcState}) ->
    rabbit_stomp_processor:info(Key, ProcState).<|MERGE_RESOLUTION|>--- conflicted
+++ resolved
@@ -67,12 +67,8 @@
 
 init([SupHelperPid, Ref, Sock, Configuration]) ->
     process_flag(trap_exit, true),
-<<<<<<< HEAD
     RealSocket = rabbit_net:unwrap_socket(Sock),
-    rabbit_net:accept_ack(Ref, RealSocket),
-=======
-    rabbit_networking:accept_ack(Ref, Sock),
->>>>>>> e5f1ce75
+    rabbit_networking:accept_ack(Ref, RealSocket),
 
     case rabbit_net:connection_string(Sock, inbound) of
         {ok, ConnStr} ->
