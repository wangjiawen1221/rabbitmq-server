%% The contents of this file are subject to the Mozilla Public License
%% Version 1.1 (the "License"); you may not use this file except in
%% compliance with the License. You may obtain a copy of the License
%% at http://www.mozilla.org/MPL/
%%
%% Software distributed under the License is distributed on an "AS IS"
%% basis, WITHOUT WARRANTY OF ANY KIND, either express or implied. See
%% the License for the specific language governing rights and
%% limitations under the License.
%%
%% The Original Code is RabbitMQ.
%%
%% The Initial Developer of the Original Code is GoPivotal, Inc.
%% Copyright (c) 2007-2013 GoPivotal, Inc.  All rights reserved.
%%

-module(rabbit_auth_backend_ldap).

%% Connect to an LDAP server for authentication and authorisation

-include_lib("eldap/include/eldap.hrl").
-include_lib("rabbit_common/include/rabbit.hrl").

-behaviour(rabbit_auth_backend).

-export([description/0]).
-export([check_user_login/2, check_vhost_access/2, check_resource_access/3]).

-define(L(F, A),  log("LDAP "         ++ F, A)).
-define(L1(F, A), log("    LDAP "     ++ F, A)).
-define(L2(F, A), log("        LDAP " ++ F, A)).

-import(rabbit_misc, [pget/2]).

<<<<<<< HEAD
=======
-record(state, { servers,
                 user_dn_pattern,
                 dn_lookup_attribute,
                 dn_lookup_base,
                 other_bind,
                 vhost_access_query,
                 resource_access_query,
                 tag_queries,
                 use_ssl,
                 ssl_options,
                 log,
                 port }).

>>>>>>> f9443b8c
-record(impl, { user_dn, password }).

%%--------------------------------------------------------------------

description() ->
    [{name, <<"LDAP">>},
     {description, <<"LDAP authentication / authorisation">>}].

%%--------------------------------------------------------------------

check_user_login(Username, []) ->
    %% Without password, e.g. EXTERNAL
    ?L("CHECK: passwordless login for ~s", [Username]),
    R = with_ldap(creds(none),
                  fun(LDAP) -> do_login(Username, none, LDAP) end),
    ?L("DECISION: passwordless login for ~s: ~p",
       [Username, log_result(R)]),
    R;

check_user_login(Username, [{password, Password}]) ->
    ?L("CHECK: login for ~s", [Username]),
    R = with_ldap({fill_user_dn_pattern(Username), Password},
                  fun(LDAP) -> do_login(Username, Password, LDAP) end),
    ?L("DECISION: login for ~s: ~p", [Username, log_result(R)]),
    R;

check_user_login(Username, AuthProps) ->
    exit({unknown_auth_props, Username, AuthProps}).

check_vhost_access(User = #user{username = Username,
                                impl     = #impl{user_dn = UserDN}}, VHost) ->
    Args = [{username, Username},
            {user_dn,  UserDN},
            {vhost,    VHost}],
    ?L("CHECK: ~s for ~s", [log_vhost(Args), log_user(User)]),
    R = evaluate_ldap(env(vhost_access_query), Args, User),
    ?L("DECISION: ~s for ~s: ~p",
       [log_vhost(Args), log_user(User), log_result(R)]),
    R.

check_resource_access(User = #user{username = Username,
                                   impl     = #impl{user_dn = UserDN}},
                      #resource{virtual_host = VHost, kind = Type, name = Name},
                      Permission) ->
    Args = [{username,   Username},
            {user_dn,    UserDN},
            {vhost,      VHost},
            {resource,   Type},
            {name,       Name},
            {permission, Permission}],
    ?L("CHECK: ~s for ~s", [log_resource(Args), log_user(User)]),
    R = evaluate_ldap(env(resource_access_query), Args, User),
    ?L("DECISION: ~s for ~s: ~p",
       [log_resource(Args), log_user(User), log_result(R)]),
    R.

%%--------------------------------------------------------------------

evaluate(Query, Args, User, LDAP) ->
    ?L1("evaluating query: ~p", [Query]),
    evaluate0(Query, Args, User, LDAP).

evaluate0({constant, Bool}, _Args, _User, _LDAP) ->
    ?L1("evaluated constant: ~p", [Bool]),
    Bool;

evaluate0({for, [{Type, Value, SubQuery}|Rest]}, Args, User, LDAP) ->
    case pget(Type, Args) of
        undefined -> {error, {args_do_not_contain, Type, Args}};
        Value     -> ?L1("selecting subquery ~s = ~s", [Type, Value]),
                     evaluate(SubQuery, Args, User, LDAP);
        _         -> evaluate0({for, Rest}, Args, User, LDAP)
    end;

evaluate0({for, []}, _Args, _User, _LDAP) ->
    {error, {for_query_incomplete}};

evaluate0({exists, DNPattern}, Args, _User, LDAP) ->
    %% eldap forces us to have a filter. objectClass should always be there.
    Filter = eldap:present("objectClass"),
    DN = fill(DNPattern, Args),
    R = object_exists(DN, Filter, LDAP),
    ?L1("evaluated exists for \"~s\": ~p", [DN, R]),
    R;

evaluate0({in_group, DNPattern}, Args, User, LDAP) ->
    evaluate({in_group, DNPattern, "member"}, Args, User, LDAP);

evaluate0({in_group, DNPattern, Desc}, Args,
          #user{impl = #impl{user_dn = UserDN}}, LDAP) ->
    Filter = eldap:equalityMatch(Desc, UserDN),
    DN = fill(DNPattern, Args),
    R = object_exists(DN, Filter, LDAP),
    ?L1("evaluated in_group for \"~s\": ~p", [DN, R]),
    R;

evaluate0({'not', SubQuery}, Args, User, LDAP) ->
    R = evaluate(SubQuery, Args, User, LDAP),
    ?L1("negated result to ~s", [R]),
    not R;

evaluate0({'and', Queries}, Args, User, LDAP) when is_list(Queries) ->
    R = lists:foldl(fun (Q,  true)  -> evaluate(Q, Args, User, LDAP);
                        (_Q, false) -> false
                    end, true, Queries),
    ?L1("'and' result: ~s", [R]),
    R;

evaluate0({'or', Queries}, Args, User, LDAP) when is_list(Queries) ->
    R = lists:foldl(fun (_Q, true)  -> true;
                        (Q,  false) -> evaluate(Q, Args, User, LDAP)
                    end, false, Queries),
    ?L1("'or' result: ~s", [R]),
    R;

evaluate0({equals, StringQuery1, StringQuery2}, Args, User, LDAP) ->
    safe_eval(fun (String1, String2) ->
                      R = String1 =:= String2,
                      ?L1("evaluated equals \"~s\", \"~s\": ~s",
                          [String1, String2, R]),
                      R
              end,
              evaluate(StringQuery1, Args, User, LDAP),
              evaluate(StringQuery2, Args, User, LDAP));

evaluate0({match, StringQuery, REQuery}, Args, User, LDAP) ->
    safe_eval(fun (String, RE) ->
                      R = case re:run(String, RE) of
                              {match, _} -> true;
                              nomatch    -> false
                          end,
                      ?L1("evaluated match \"~s\" against RE \"~s\": ~s",
                          [String, RE, R]),
                      R
              end,
              evaluate(StringQuery, Args, User, LDAP),
              evaluate(REQuery, Args, User, LDAP));

evaluate0(StringPattern, Args, User, LDAP) when is_list(StringPattern) ->
    evaluate0({string, StringPattern}, Args, User, LDAP);

evaluate0({string, StringPattern}, Args, _User, _LDAP) ->
    R = fill(StringPattern, Args),
    ?L1("evaluated string for \"~s\"", [R]),
    R;

evaluate0({attribute, DNPattern, AttributeName}, Args, _User, LDAP) ->
    DN = fill(DNPattern, Args),
    R = attribute(DN, AttributeName, LDAP),
    ?L1("evaluated attribute \"~s\" for \"~s\": ~p",
        [AttributeName, DN, R]),
    R;

evaluate0(Q, Args, _User, _LDAP) ->
    {error, {unrecognised_query, Q, Args}}.

safe_eval(_F, {error, _}, _)          -> false;
safe_eval(_F, _,          {error, _}) -> false;
safe_eval(F,  V1,         V2)         -> F(V1, V2).

object_exists(DN, Filter, LDAP) ->
    case eldap:search(LDAP,
                      [{base, DN},
                       {filter, Filter},
                       {attributes, ["objectClass"]}, %% Reduce verbiage
                       {scope, eldap:baseObject()}]) of
        {ok, #eldap_search_result{entries = Entries}} ->
            length(Entries) > 0;
        {error, _} = E ->
            E
    end.

attribute(DN, AttributeName, LDAP) ->
    case eldap:search(LDAP,
                      [{base, DN},
                       {filter, eldap:present("objectClass")},
                       {attributes, [AttributeName]}]) of
        {ok, #eldap_search_result{entries = [#eldap_entry{attributes = A}]}} ->
            case pget(AttributeName, A) of
                [Attr] -> Attr;
                _      -> {error, not_found}
            end;
        {ok, #eldap_search_result{entries = _}} ->
            {error, not_found};
        {error, _} = E ->
            E
    end.

evaluate_ldap(Q, Args, User) ->
    with_ldap(creds(User), fun(LDAP) -> evaluate(Q, Args, User, LDAP) end).

%%--------------------------------------------------------------------

with_ldap(Creds, Fun) -> with_ldap(Creds, Fun, env(servers)).

with_ldap(_Creds, _Fun, undefined) ->
    {error, no_ldap_servers_defined};

with_ldap({error, _} = E, _Fun, _State) ->
    E;
%% TODO - ATM we create and destroy a new LDAP connection on every
%% call. This could almost certainly be more efficient.
<<<<<<< HEAD
with_ldap(Creds, Fun, Servers) ->
    Opts0 = [{ssl, env(use_ssl)}, {port, env(port)}],
    Opts = case env(log) of
=======
with_ldap({ok, Creds}, Fun, State = #state{servers     = Servers,
                                           use_ssl     = SSL,
                                           ssl_options = SSLOpts,
                                           log         = Log,
                                           port        = Port}) ->
    %% We can't just pass through [] as sslopts in the old case, eldap
    %% exit()s when you do that.
    Opts0 = case {SSLOpts, rabbit_misc:version_compare(
                             erlang:system_info(version), "5.10")} of %% R16A
                {[], _}  -> [{ssl, SSL}, {port, Port}];
                {_,  lt} -> exit({ssl_options_requires_min_r16a});
                {_,  _}  -> [{ssl, SSL}, {port, Port}, {sslopts, SSLOpts}]
            end,
    Opts = case Log of
>>>>>>> f9443b8c
               network ->
                   Pre = "    LDAP network traffic: ",
                   rabbit_log:info(
                     "    LDAP connecting to servers: ~p~n", [Servers]),
                   [{log, fun(1, S, A) -> rabbit_log:warning(Pre ++ S, A);
                             (2, S, A) -> rabbit_log:info   (Pre ++ S, A)
                          end} | Opts0];
               _ ->
                   Opts0
           end,
    case eldap:open(Servers, Opts) of
        {ok, LDAP} ->
            try Creds of
                anon ->
                    ?L1("anonymous bind", []),
                    Fun(LDAP);
                {UserDN, Password} ->
                    case eldap:simple_bind(LDAP, UserDN, Password) of
                        ok ->
                            ?L1("bind succeeded: ~s", [UserDN]),
                            Fun(LDAP);
                        {error, invalidCredentials} ->
                            ?L1("bind returned \"invalid credentials\": ~s",
                                [UserDN]),
                            {refused, UserDN, []};
                        {error, E} ->
                            ?L1("bind error: ~s ~p", [UserDN, E]),
                            {error, E}
                    end
            after
                eldap:close(LDAP)
            end;
        Error ->
            ?L1("connect error: ~p", [Error]),
            Error
    end.

env(F) ->
    {ok, V} = application:get_env(rabbitmq_auth_backend_ldap, F),
    V.

do_login(Username, Password, LDAP) ->
    UserDN = username_to_dn(Username, LDAP),
    User = #user{username     = Username,
                 auth_backend = ?MODULE,
                 impl         = #impl{user_dn  = UserDN,
                                      password = Password}},

    TagRes = [begin
                  ?L1("CHECK: does ~s have tag ~s?", [Username, Tag]),
                  R = evaluate(Q, [{username, Username},
                                   {user_dn,  UserDN}], User, LDAP),
                  ?L1("DECISION: does ~s have tag ~s? ~p",
                      [Username, Tag, R]),
                  {Tag, R}
              end || {Tag, Q} <- env(tag_queries)],
    case [E || {_, E = {error, _}} <- TagRes] of
        []      -> {ok, User#user{tags = [Tag || {Tag, true} <- TagRes]}};
        [E | _] -> E
    end.

username_to_dn(Username, LDAP) ->
    username_to_dn(Username, LDAP, env(dn_lookup_attribute)).

username_to_dn(Username, _LDAP, none) ->
    fill_user_dn_pattern(Username);

username_to_dn(Username, LDAP, Attr) ->
    Filled = fill_user_dn_pattern(Username),
    case eldap:search(LDAP,
                      [{base, env(dn_lookup_base)},
                       {filter, eldap:equalityMatch(Attr, Filled)},
                       {attributes, ["distinguishedName"]}]) of
        {ok, #eldap_search_result{entries = [#eldap_entry{attributes = A}]}} ->
            [DN] = pget("distinguishedName", A),
            DN;
        {ok, #eldap_search_result{entries = Entries}} ->
            rabbit_log:warning("Searching for DN for ~s, got back ~p~n",
                               [Filled, Entries]),
            Filled;
        {error, _} = E ->
            exit(E)
    end.

fill_user_dn_pattern(Username) ->
    fill(env(user_dn_pattern), [{username, Username}]).

creds(User) -> creds(User, env(other_bind)).

<<<<<<< HEAD
creds(none, as_user) ->
    exit(as_user_no_password);
creds(#user{impl = #impl{user_dn = UserDN, password = Password}}, as_user) ->
    {UserDN, Password};
creds(_, Creds) ->
    Creds.
=======
creds(none, #state{other_bind = as_user}) ->
    {error, "'other_bind' set to 'as_user' but no password supplied"};
creds(#user{impl = #impl{user_dn = UserDN, password = Password}},
      #state{other_bind = as_user}) ->
    {ok, {UserDN, Password}};
creds(_, #state{other_bind = Creds}) ->
    {ok, Creds}.
>>>>>>> f9443b8c

log(Fmt,  Args) -> case env(log) of
                       false -> ok;
                       _     -> rabbit_log:info(Fmt ++ "~n", Args)
                   end.

fill(Fmt, Args) ->
    ?L2("filling template \"~s\" with~n            ~p", [Fmt, Args]),
    R = rabbit_auth_backend_ldap_util:fill(Fmt, Args),
    ?L2("template result: \"~s\"", [R]),
    R.

log_result({ok, #user{}})   -> ok;
log_result(true)            -> ok;
log_result(false)           -> denied;
log_result({refused, _, _}) -> denied;
log_result(E)               -> E.

log_user(#user{username = U}) -> rabbit_misc:format("\"~s\"", [U]).

log_vhost(Args) ->
    rabbit_misc:format("access to vhost \"~s\"", [pget(vhost, Args)]).

log_resource(Args) ->
    rabbit_misc:format("~s permission for ~s \"~s\" in \"~s\"",
                       [pget(permission, Args), pget(resource, Args),
<<<<<<< HEAD
                        pget(name, Args), pget(vhost, Args)]).
=======
                        pget(name, Args), pget(vhost, Args)]).

%%--------------------------------------------------------------------

init([]) ->
    {ok, list_to_tuple(
           [state | [get_env(F) || F <- record_info(fields, state)]])}.

handle_call({login, Username}, _From, State) ->
    %% Without password, e.g. EXTERNAL
    ?L("CHECK: passwordless login for ~s", [Username], State),
    R = with_ldap(creds(none, State),
                  fun(LDAP) -> do_login(Username, none, LDAP, State) end,
                  State),
    ?L("DECISION: passwordless login for ~s: ~p",
       [Username, log_result(R)], State),
    {reply, R, State};

handle_call({login, Username, Password}, _From, State) ->
    ?L("CHECK: login for ~s", [Username], State),
    R = with_ldap({ok, {fill_user_dn_pattern(Username, State), Password}},
                  fun(LDAP) -> do_login(Username, Password, LDAP, State) end,
                  State),
    ?L("DECISION: login for ~s: ~p", [Username, log_result(R)], State),
    {reply, R, State};

handle_call({check_vhost, Args, User},
            _From, State = #state{vhost_access_query = Q}) ->
    ?L("CHECK: ~s for ~s", [log_vhost(Args), log_user(User)], State),
    R = evaluate_ldap(Q, Args, User, State),
    ?L("DECISION: ~s for ~s: ~p",
       [log_vhost(Args), log_user(User), log_result(R)], State),
    {reply, R, State};

handle_call({check_resource, Args, User},
            _From, State = #state{resource_access_query = Q}) ->
    ?L("CHECK: ~s for ~s", [log_resource(Args), log_user(User)], State),
    R = evaluate_ldap(Q, Args, User, State),
    ?L("DECISION: ~s for ~s: ~p",
       [log_resource(Args), log_user(User), log_result(R)], State),
    {reply, R, State};

handle_call(_Req, _From, State) ->
    {reply, unknown_request, State}.

handle_cast(_C, State) ->
    {noreply, State}.

handle_info(_I, State) ->
    {noreply, State}.

terminate(_, _) -> ok.

code_change(_, State, _) -> {ok, State}.
>>>>>>> f9443b8c
<|MERGE_RESOLUTION|>--- conflicted
+++ resolved
@@ -32,22 +32,6 @@
 
 -import(rabbit_misc, [pget/2]).
 
-<<<<<<< HEAD
-=======
--record(state, { servers,
-                 user_dn_pattern,
-                 dn_lookup_attribute,
-                 dn_lookup_base,
-                 other_bind,
-                 vhost_access_query,
-                 resource_access_query,
-                 tag_queries,
-                 use_ssl,
-                 ssl_options,
-                 log,
-                 port }).
-
->>>>>>> f9443b8c
 -record(impl, { user_dn, password }).
 
 %%--------------------------------------------------------------------
@@ -69,7 +53,7 @@
 
 check_user_login(Username, [{password, Password}]) ->
     ?L("CHECK: login for ~s", [Username]),
-    R = with_ldap({fill_user_dn_pattern(Username), Password},
+    R = with_ldap({ok, {fill_user_dn_pattern(Username), Password}},
                   fun(LDAP) -> do_login(Username, Password, LDAP) end),
     ?L("DECISION: login for ~s: ~p", [Username, log_result(R)]),
     R;
@@ -250,35 +234,27 @@
     E;
 %% TODO - ATM we create and destroy a new LDAP connection on every
 %% call. This could almost certainly be more efficient.
-<<<<<<< HEAD
-with_ldap(Creds, Fun, Servers) ->
+with_ldap({ok, Creds}, Fun, Servers) ->
     Opts0 = [{ssl, env(use_ssl)}, {port, env(port)}],
+    SSLOpts = env(ssl_options),
+    Opts1 = case {SSLOpts, rabbit_misc:version_compare(
+                             erlang:system_info(version), "5.10")} of %% R16A
+                {[], _}  -> Opts0;
+                {_,  lt} -> exit({ssl_options_requires_min_r16a});
+                {_,  _}  -> [{sslopts, SSLOpts} | Opts0]
+            end,
     Opts = case env(log) of
-=======
-with_ldap({ok, Creds}, Fun, State = #state{servers     = Servers,
-                                           use_ssl     = SSL,
-                                           ssl_options = SSLOpts,
-                                           log         = Log,
-                                           port        = Port}) ->
     %% We can't just pass through [] as sslopts in the old case, eldap
     %% exit()s when you do that.
-    Opts0 = case {SSLOpts, rabbit_misc:version_compare(
-                             erlang:system_info(version), "5.10")} of %% R16A
-                {[], _}  -> [{ssl, SSL}, {port, Port}];
-                {_,  lt} -> exit({ssl_options_requires_min_r16a});
-                {_,  _}  -> [{ssl, SSL}, {port, Port}, {sslopts, SSLOpts}]
-            end,
-    Opts = case Log of
->>>>>>> f9443b8c
                network ->
                    Pre = "    LDAP network traffic: ",
                    rabbit_log:info(
                      "    LDAP connecting to servers: ~p~n", [Servers]),
                    [{log, fun(1, S, A) -> rabbit_log:warning(Pre ++ S, A);
                              (2, S, A) -> rabbit_log:info   (Pre ++ S, A)
-                          end} | Opts0];
+                          end} | Opts1];
                _ ->
-                   Opts0
+                   Opts1
            end,
     case eldap:open(Servers, Opts) of
         {ok, LDAP} ->
@@ -359,22 +335,12 @@
 
 creds(User) -> creds(User, env(other_bind)).
 
-<<<<<<< HEAD
 creds(none, as_user) ->
-    exit(as_user_no_password);
+    {error, "'other_bind' set to 'as_user' but no password supplied"};
 creds(#user{impl = #impl{user_dn = UserDN, password = Password}}, as_user) ->
-    {UserDN, Password};
+    {ok, {UserDN, Password}};
 creds(_, Creds) ->
-    Creds.
-=======
-creds(none, #state{other_bind = as_user}) ->
-    {error, "'other_bind' set to 'as_user' but no password supplied"};
-creds(#user{impl = #impl{user_dn = UserDN, password = Password}},
-      #state{other_bind = as_user}) ->
-    {ok, {UserDN, Password}};
-creds(_, #state{other_bind = Creds}) ->
     {ok, Creds}.
->>>>>>> f9443b8c
 
 log(Fmt,  Args) -> case env(log) of
                        false -> ok;
@@ -401,61 +367,4 @@
 log_resource(Args) ->
     rabbit_misc:format("~s permission for ~s \"~s\" in \"~s\"",
                        [pget(permission, Args), pget(resource, Args),
-<<<<<<< HEAD
-                        pget(name, Args), pget(vhost, Args)]).
-=======
-                        pget(name, Args), pget(vhost, Args)]).
-
-%%--------------------------------------------------------------------
-
-init([]) ->
-    {ok, list_to_tuple(
-           [state | [get_env(F) || F <- record_info(fields, state)]])}.
-
-handle_call({login, Username}, _From, State) ->
-    %% Without password, e.g. EXTERNAL
-    ?L("CHECK: passwordless login for ~s", [Username], State),
-    R = with_ldap(creds(none, State),
-                  fun(LDAP) -> do_login(Username, none, LDAP, State) end,
-                  State),
-    ?L("DECISION: passwordless login for ~s: ~p",
-       [Username, log_result(R)], State),
-    {reply, R, State};
-
-handle_call({login, Username, Password}, _From, State) ->
-    ?L("CHECK: login for ~s", [Username], State),
-    R = with_ldap({ok, {fill_user_dn_pattern(Username, State), Password}},
-                  fun(LDAP) -> do_login(Username, Password, LDAP, State) end,
-                  State),
-    ?L("DECISION: login for ~s: ~p", [Username, log_result(R)], State),
-    {reply, R, State};
-
-handle_call({check_vhost, Args, User},
-            _From, State = #state{vhost_access_query = Q}) ->
-    ?L("CHECK: ~s for ~s", [log_vhost(Args), log_user(User)], State),
-    R = evaluate_ldap(Q, Args, User, State),
-    ?L("DECISION: ~s for ~s: ~p",
-       [log_vhost(Args), log_user(User), log_result(R)], State),
-    {reply, R, State};
-
-handle_call({check_resource, Args, User},
-            _From, State = #state{resource_access_query = Q}) ->
-    ?L("CHECK: ~s for ~s", [log_resource(Args), log_user(User)], State),
-    R = evaluate_ldap(Q, Args, User, State),
-    ?L("DECISION: ~s for ~s: ~p",
-       [log_resource(Args), log_user(User), log_result(R)], State),
-    {reply, R, State};
-
-handle_call(_Req, _From, State) ->
-    {reply, unknown_request, State}.
-
-handle_cast(_C, State) ->
-    {noreply, State}.
-
-handle_info(_I, State) ->
-    {noreply, State}.
-
-terminate(_, _) -> ok.
-
-code_change(_, State, _) -> {ok, State}.
->>>>>>> f9443b8c
+                        pget(name, Args), pget(vhost, Args)]).