%% The contents of this file are subject to the Mozilla Public License
%% Version 1.1 (the "License"); you may not use this file except in
%% compliance with the License. You may obtain a copy of the License
%% at http://www.mozilla.org/MPL/
%%
%% Software distributed under the License is distributed on an "AS IS"
%% basis, WITHOUT WARRANTY OF ANY KIND, either express or implied. See
%% the License for the specific language governing rights and
%% limitations under the License.
%%
%% The Original Code is RabbitMQ Federation.
%%
%% The Initial Developer of the Original Code is VMware, Inc.
%% Copyright (c) 2007-2012 VMware, Inc.  All rights reserved.
%%

-module(rabbit_federation_upstream).

-include("rabbit_federation.hrl").
-include_lib("amqp_client/include/amqp_client.hrl").

-export([to_table/1, to_string/1, from_set/2, from_set/3]).

-import(rabbit_misc, [pget/2, pget/3]).

%%----------------------------------------------------------------------------

to_table(#upstream{params   = #amqp_params_network{host         = H,
                                                   port         = P,
                                                   ssl_options  = S,
                                                   virtual_host = V},
                   exchange = XNameBin}) ->
    PortPart = case P of
                   undefined -> [];
                   _         -> [{<<"port">>, long, P}]
               end,
    Protocol = case S of
                   none -> <<"amqp">>;
                   _    -> <<"amqps">>
               end,
    {table, [{<<"host">>,         longstr, list_to_binary(H)},
             {<<"virtual_host">>, longstr, V},
             {<<"exchange">>,     longstr, XNameBin},
             {<<"protocol">>,     longstr, Protocol}] ++
         PortPart}.

to_string(#upstream{params   = #amqp_params_network{host         = H,
                                                    port         = P,
                                                    virtual_host = V},
                    exchange = XNameBin}) ->
    PortPart = case P of
                   undefined -> <<>>;
                   _         -> print("~w:", [P])
               end,
    print("~s:~s~s:~s", [H, PortPart, V, XNameBin]).

print(Fmt, Args) -> iolist_to_binary(io_lib:format(Fmt, Args)).

from_set(SetName, X, ConnName) ->
    rabbit_federation_util:find_upstreams(ConnName, from_set(SetName, X)).

from_set(<<"all">>, X) ->
    Connections = rabbit_runtime_parameters:list(<<"federation_connection">>),
    Set = [[{<<"connection">>, pget(key, C)}] || C <- Connections],
    from_set_contents(Set, X);

from_set(SetName, X) ->
    case rabbit_runtime_parameters:value(
           <<"federation_upstream_set">>, SetName) of
        not_found -> [];
        Set       -> from_set_contents(Set, X)
    end.

<<<<<<< HEAD
from_set_contents(Set, #resource{name = DefaultXNameBin}) ->
    Results = [from_props(P, DefaultXNameBin) || P <- Set],
    case [E || E = {error, _} <- Results] of
        []      -> {ok, Results};
        [E | _] -> E
    end.

from_props(Upst, DefaultXNameBin) ->
    case bget(connection, Upst, []) of
        undefined -> {error, no_connection_name};
        ConnName  -> case rabbit_runtime_parameters:value(
                            <<"federation_connection">>, ConnName) of
                         not_found  -> {error, {no_connection, ConnName}};
                         Conn       -> from_props_connection(
                                         Upst, ConnName, Conn, DefaultXNameBin)
                     end
    end.

from_props_connection(U, ConnName, C, DefaultXNameBin) ->
    case bget(uri, U, C, none) of
        none -> {error, {no_uri, ConnName}};
        URI  -> {ok, Params} = amqp_uri:parse(binary_to_list(URI)),
                XNameBin = bget(exchange, U, C, DefaultXNameBin),
                #upstream{params          = set_extra_params(Params, U, C),
                          exchange        = XNameBin,
                          prefetch_count  = bget(prefetch_count,  U, C, none),
                          reconnect_delay = bget(reconnect_delay, U, C, 1),
                          max_hops        = bget(max_hops,        U, C, 1),
                          expires         = bget(expires,         U, C, none),
                          message_ttl     = bget(message_ttl,     U, C, none),
                          ha_policy       = bget(ha_policy,       U, C, none),
                          connection_name = ConnName}
    end.
=======
from_set_contents(Set, #resource{name         = DefaultXNameBin,
                                 virtual_host = DefaultVHost}) ->
    Results = [from_props(P, DefaultXNameBin, DefaultVHost) ||
                                   P <- Set],
    [R || R <- Results, R =/= not_found].

from_props(Upst, DefaultXNameBin, DefaultVHost) ->
    ConnName = bget(connection, Upst, []),
    case rabbit_runtime_parameters:value(
           <<"federation_connection">>, ConnName) of
        not_found  -> not_found;
        Conn       -> from_props_connection(
                        Upst, ConnName, Conn, DefaultXNameBin, DefaultVHost)
    end.

from_props_connection(U, ConnName, C, DefaultXNameBin, DefaultVHost) ->
    {ok, DefaultUser} = application:get_env(rabbit, default_user),
    {ok, DefaultPass} = application:get_env(rabbit, default_pass),
    Host = bget(host, U, C, none),
    Params = #amqp_params_network{
      host         = binary_to_list(Host),
      port         = bget(port,         U, C),
      virtual_host = bget(virtual_host, U, C, DefaultVHost),
      username     = bget(username,     U, C, DefaultUser),
      password     = bget(password,     U, C, DefaultPass)},
    #upstream{params          = set_extra_params(Params, U, C),
              exchange        = bget(exchange,        U, C, DefaultXNameBin),
              prefetch_count  = bget(prefetch_count,  U, C, none),
              reconnect_delay = bget(reconnect_delay, U, C, 1),
              max_hops        = bget(max_hops,        U, C, 1),
              expires         = bget(expires,         U, C, none),
              message_ttl     = bget(message_ttl,     U, C, none),
              ha_policy       = bget(ha_policy,       U, C, none),
              connection_name = ConnName}.
>>>>>>> 78a11189

set_extra_params(Params, U, C) ->
    lists:foldl(fun (F, ParamsIn) -> F(ParamsIn, U, C) end, Params,
                [fun set_ssl_options/3,
                 fun set_mechanisms/3]).

%%----------------------------------------------------------------------------

set_ssl_options(Params, U, C) ->
    case bget(protocol, U, C, <<"amqp">>) of
        <<"amqp">>  -> Params;
        <<"amqps">> -> Params#amqp_params_network{
                         ssl_options = bget(ssl_options, U, C, [])}
    end.

%% TODO it would be nice to support arbitrary mechanisms here.
set_mechanisms(Params, U, C) ->
    case bget(mechanism, U, C, <<"default">>) of
        <<"default">>  -> Params;
        <<"EXTERNAL">> -> Params#amqp_params_network{
                            auth_mechanisms =
                                [fun amqp_auth_mechanisms:external/3]};
        M              -> exit({unsupported_mechanism, M})
    end.

bget(K, L1, L2) -> bget(K, L1, L2, undefined).

bget(K0, L1, L2, D) ->
    K = a2b(K0),
    case pget(K, L1, undefined) of
        undefined -> pget(K, L2, D);
        Result    -> Result
    end.

a2b(A) -> list_to_binary(atom_to_list(A)).<|MERGE_RESOLUTION|>--- conflicted
+++ resolved
@@ -71,45 +71,9 @@
         Set       -> from_set_contents(Set, X)
     end.
 
-<<<<<<< HEAD
-from_set_contents(Set, #resource{name = DefaultXNameBin}) ->
-    Results = [from_props(P, DefaultXNameBin) || P <- Set],
-    case [E || E = {error, _} <- Results] of
-        []      -> {ok, Results};
-        [E | _] -> E
-    end.
-
-from_props(Upst, DefaultXNameBin) ->
-    case bget(connection, Upst, []) of
-        undefined -> {error, no_connection_name};
-        ConnName  -> case rabbit_runtime_parameters:value(
-                            <<"federation_connection">>, ConnName) of
-                         not_found  -> {error, {no_connection, ConnName}};
-                         Conn       -> from_props_connection(
-                                         Upst, ConnName, Conn, DefaultXNameBin)
-                     end
-    end.
-
-from_props_connection(U, ConnName, C, DefaultXNameBin) ->
-    case bget(uri, U, C, none) of
-        none -> {error, {no_uri, ConnName}};
-        URI  -> {ok, Params} = amqp_uri:parse(binary_to_list(URI)),
-                XNameBin = bget(exchange, U, C, DefaultXNameBin),
-                #upstream{params          = set_extra_params(Params, U, C),
-                          exchange        = XNameBin,
-                          prefetch_count  = bget(prefetch_count,  U, C, none),
-                          reconnect_delay = bget(reconnect_delay, U, C, 1),
-                          max_hops        = bget(max_hops,        U, C, 1),
-                          expires         = bget(expires,         U, C, none),
-                          message_ttl     = bget(message_ttl,     U, C, none),
-                          ha_policy       = bget(ha_policy,       U, C, none),
-                          connection_name = ConnName}
-    end.
-=======
 from_set_contents(Set, #resource{name         = DefaultXNameBin,
                                  virtual_host = DefaultVHost}) ->
-    Results = [from_props(P, DefaultXNameBin, DefaultVHost) ||
-                                   P <- Set],
+    Results = [from_props(P, DefaultXNameBin, DefaultVHost) || P <- Set],
     [R || R <- Results, R =/= not_found].
 
 from_props(Upst, DefaultXNameBin, DefaultVHost) ->
@@ -121,16 +85,9 @@
                         Upst, ConnName, Conn, DefaultXNameBin, DefaultVHost)
     end.
 
-from_props_connection(U, ConnName, C, DefaultXNameBin, DefaultVHost) ->
-    {ok, DefaultUser} = application:get_env(rabbit, default_user),
-    {ok, DefaultPass} = application:get_env(rabbit, default_pass),
-    Host = bget(host, U, C, none),
-    Params = #amqp_params_network{
-      host         = binary_to_list(Host),
-      port         = bget(port,         U, C),
-      virtual_host = bget(virtual_host, U, C, DefaultVHost),
-      username     = bget(username,     U, C, DefaultUser),
-      password     = bget(password,     U, C, DefaultPass)},
+from_props_connection(U, ConnName, C, DefaultXNameBin, _DefaultVHost) ->
+    URI = bget(uri, U, C),
+    {ok, Params} = amqp_uri:parse(binary_to_list(URI)),
     #upstream{params          = set_extra_params(Params, U, C),
               exchange        = bget(exchange,        U, C, DefaultXNameBin),
               prefetch_count  = bget(prefetch_count,  U, C, none),
@@ -140,7 +97,6 @@
               message_ttl     = bget(message_ttl,     U, C, none),
               ha_policy       = bget(ha_policy,       U, C, none),
               connection_name = ConnName}.
->>>>>>> 78a11189
 
 set_extra_params(Params, U, C) ->
     lists:foldl(fun (F, ParamsIn) -> F(ParamsIn, U, C) end, Params,
