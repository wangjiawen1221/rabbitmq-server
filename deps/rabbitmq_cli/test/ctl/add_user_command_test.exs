## The contents of this file are subject to the Mozilla Public License
## Version 1.1 (the "License"); you may not use this file except in
## compliance with the License. You may obtain a copy of the License
## at https://www.mozilla.org/MPL/
##
## Software distributed under the License is distributed on an "AS IS"
## basis, WITHOUT WARRANTY OF ANY KIND, either express or implied. See
## the License for the specific language governing rights and
## limitations under the License.
##
## The Original Code is RabbitMQ.
##
## The Initial Developer of the Original Code is GoPivotal, Inc.
## Copyright (c) 2007-2019 Pivotal Software, Inc.  All rights reserved.


defmodule AddUserCommandTest do
  use ExUnit.Case, async: false
  import TestHelper

  @command RabbitMQ.CLI.Ctl.Commands.AddUserCommand

  setup_all do
    RabbitMQ.CLI.Core.Distribution.start()

    :ok
  end

  setup context do
    on_exit(context, fn -> delete_user(context[:user]) end)
    {:ok, opts: %{node: get_rabbit_hostname()}}
  end

  test "validate: on an inappropriate number of arguments, validate should return an arg count error" do
    assert @command.validate([], %{}) == {:validation_failure, :not_enough_args}
    assert @command.validate(["insufficient"], %{}) == {:validation_failure, :not_enough_args}
    assert @command.validate(["one", "too", "many"], %{}) == {:validation_failure, :too_many_args}
  end

  @tag user: "", password: "password"
  test "validate: an empty username triggers usage message", context do
    assert match?({:validation_failure, {:bad_argument, _}}, @command.validate([context[:user], context[:password]], context[:opts]))
  end

  @tag user: "some_rando", password: ""
  test "validate: an empty password is allowed", context do
    assert @command.validate([context[:user], context[:password]], context[:opts]) == :ok
  end

  @tag user: "someone", password: "password"
<<<<<<< HEAD
  test "run: request to a non-existent node returns nodedown", context do
    target = :jake@thedog

    opts = %{node: target}
=======
  test "run: request to a non-existent node returns a badrpc", context do
    opts = %{node: :jake@thedog, timeout: 200}
>>>>>>> 66d6cf11
    assert match?({:badrpc, _}, @command.run([context[:user], context[:password]], opts))
  end

  @tag user: "someone", password: "password"
  test "run: default case completes successfully", context do
    assert @command.run([context[:user], context[:password]], context[:opts]) == :ok
    assert list_users() |> Enum.count(fn(record) -> record[:user] == context[:user] end) == 1
  end

  @tag user: "someone", password: "password"
  test "run: adding an existing user returns an error", context do
    add_user(context[:user], context[:password])
    assert @command.run([context[:user], context[:password]], context[:opts]) == {:error, {:user_already_exists, context[:user]}}
    assert list_users() |> Enum.count(fn(record) -> record[:user] == context[:user] end) == 1
  end

  @tag user: "someone", password: "password"
  test "banner", context do
    assert @command.banner([context[:user], context[:password]], context[:opts])
      =~ ~r/Adding user \"#{context[:user]}\" \.\.\./
  end

  @tag user: "someone"
  test "output: formats a user_already_exists error", context do
    {:error, 70, "User \"someone\" already exists"} =
      @command.output({:error, {:user_already_exists, context[:user]}}, %{})
  end
end<|MERGE_RESOLUTION|>--- conflicted
+++ resolved
@@ -48,15 +48,8 @@
   end
 
   @tag user: "someone", password: "password"
-<<<<<<< HEAD
-  test "run: request to a non-existent node returns nodedown", context do
-    target = :jake@thedog
-
-    opts = %{node: target}
-=======
   test "run: request to a non-existent node returns a badrpc", context do
     opts = %{node: :jake@thedog, timeout: 200}
->>>>>>> 66d6cf11
     assert match?({:badrpc, _}, @command.run([context[:user], context[:password]], opts))
   end
 
